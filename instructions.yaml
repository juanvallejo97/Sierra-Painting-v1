--- conflicted
+++ resolved
@@ -1,106 +1,103 @@
-<<<<<<< HEAD
-=======
-version: "1.0"
-playbook: "collab_batch_02_ci_teardown_smoke"
-owner: "Sierra Painting"
-
-cards:
-
-  - id: jest-teardown-for-firestore-tests
-    why: "Fix 'worker failed to exit gracefully' by closing open handles."
-    create_or_update:
-      - path: "tests/rules/jest.setup.ts"
-        body: |
-          // Increase timeouts for emulator startup/cleanup
-          jest.setTimeout(30000);
-      - path: "tests/rules/jest.teardown.ts"
-        body: |
-          import { getApps, deleteApp } from "firebase/app";
-          // If you use rules-unit-testing's initializeTestEnvironment, prefer env.cleanup().
-          // This is a safety net to close any stray client apps.
-          export default async function globalTeardown() {
-            // Close any client apps still registered
-            await Promise.all(getApps().map(a => deleteApp(a)));
-          }
-      - path: "tests/rules/jest.config.cjs"
-        body: |
-          module.exports = {
-            testEnvironment: "node",
-            setupFilesAfterEnv: ["<rootDir>/jest.setup.ts"],
-            globalTeardown: "<rootDir>/jest.teardown.ts",
-            testMatch: ["**/?(*.)+(spec|test).[tj]s"],
-            // Keep reporters minimal in CI to reduce noise
-            reporters: ["default"]
-          };
-    edit:
-      - file: "package.json"
-        ops:
-          - ensure_json:
-              scripts:
-                test: "jest --runInBand --detectOpenHandles --forceExit"
-    accept:
-      - "Local `npm test` ends clean (no open-handle warning)"
-      - "CI rules job exits 0 without worker-exit message"
-
-  - id: prefer-env-cleanup-if-using-test-environment
-    why: "rules-unit-testing provides its own cleanup"
-    note: "If tests use `initializeTestEnvironment`, ensure `await env.cleanup()` in `afterAll` of each suite or a shared helper."
-    accept:
-      - "All suites either call env.cleanup() or a shared afterAll does"
-
-  - id: explicit-staging-url
-    why: "Hosting site id may differ from project id — avoid false red/green."
-    edits:
-      - file: ".github/workflows/staging.yml"
-        ops:
-          - ensure_yaml_env:
-              STAGING_URL: "https://<YOUR-STAGING-SITE>.web.app"
-      - file: "scripts/smoke.mjs"
-        ops:
-          - replace_line_matching: "const site ="
-            with: "const site = process.env.SMOKE_URL || process.env.STAGING_URL;"
-    accept:
-      - "CI log shows SMOKE_URL resolved to expected domain"
-      - "Smoke fails correctly if wrong site is set"
-
-  - id: tougher-smoke
-    why: "Catch bad deploys even when 200 is returned."
-    patch:
-      file: "scripts/smoke.mjs"
-      replace_with: |
-        import fetch from "node-fetch";
-        const site = process.env.SMOKE_URL || process.env.STAGING_URL;
-        if (!site) throw new Error("SMOKE_URL/STAGING_URL not set");
-        const res = await fetch(site, { redirect: "follow" });
-        if (res.status < 200 || res.status >= 400) throw new Error(`Hosting not healthy: ${res.status}`);
-        const html = await res.text();
-        if (!html.includes("<title") && !html.includes("flutter")) {
-          throw new Error("Unexpected payload (app shell markers missing)");
-        }
-        console.log("Hosting OK:", res.status);
-    accept:
-      - "Smoke step prints 'Hosting OK' and exits 0"
-
-  - id: mirror-cleanup-policy-to-release
-    why: "Keep all deploy entrypoints non-interactive."
-    edits:
-      - file: ".github/workflows/release.yml"
-        ops:
-          - insert_after_step_named: "Setup Firebase CLI"
-            body: |
-              - name: Ensure Functions artifacts cleanup policy
-                run: |
-                  firebase functions:artifacts:setpolicy --keep=50 --age=14d --force --project ${{ env.FB_PROJECT }}
-                  firebase functions:artifacts:getpolicy --project ${{ env.FB_PROJECT }}
-    accept:
-      - "Release workflow prints policy and deploys without prompt"
-
-  - id: PR-open-and-validate
-    why: "Run everything in real CI."
-    run:
-      - git: "create branch chore/ci-batch-02"
-      - commit: "Add Jest teardown, stricter smoke, explicit STAGING_URL, mirror cleanup policy"
-      - push_pr: "Open PR 'CI: close open handles + tougher smoke + explicit staging url'"
-    accept:
-      - "PR checks pass: rules tests clean, smoke passes, no interactive prompts"
->>>>>>> 62ae7257
+version: "1.0"
+playbook: "collab_batch_02_ci_teardown_smoke"
+owner: "Sierra Painting"
+
+cards:
+
+  - id: jest-teardown-for-firestore-tests
+    why: "Fix 'worker failed to exit gracefully' by closing open handles."
+    create_or_update:
+      - path: "tests/rules/jest.setup.ts"
+        body: |
+          // Increase timeouts for emulator startup/cleanup
+          jest.setTimeout(30000);
+      - path: "tests/rules/jest.teardown.ts"
+        body: |
+          import { getApps, deleteApp } from "firebase/app";
+          // If you use rules-unit-testing's initializeTestEnvironment, prefer env.cleanup().
+          // This is a safety net to close any stray client apps.
+          export default async function globalTeardown() {
+            // Close any client apps still registered
+            await Promise.all(getApps().map(a => deleteApp(a)));
+          }
+      - path: "tests/rules/jest.config.cjs"
+        body: |
+          module.exports = {
+            testEnvironment: "node",
+            setupFilesAfterEnv: ["<rootDir>/jest.setup.ts"],
+            globalTeardown: "<rootDir>/jest.teardown.ts",
+            testMatch: ["**/?(*.)+(spec|test).[tj]s"],
+            // Keep reporters minimal in CI to reduce noise
+            reporters: ["default"]
+          };
+    edit:
+      - file: "package.json"
+        ops:
+          - ensure_json:
+              scripts:
+                test: "jest --runInBand --detectOpenHandles --forceExit"
+    accept:
+      - "Local `npm test` ends clean (no open-handle warning)"
+      - "CI rules job exits 0 without worker-exit message"
+
+  - id: prefer-env-cleanup-if-using-test-environment
+    why: "rules-unit-testing provides its own cleanup"
+    note: "If tests use `initializeTestEnvironment`, ensure `await env.cleanup()` in `afterAll` of each suite or a shared helper."
+    accept:
+      - "All suites either call env.cleanup() or a shared afterAll does"
+
+  - id: explicit-staging-url
+    why: "Hosting site id may differ from project id — avoid false red/green."
+    edits:
+      - file: ".github/workflows/staging.yml"
+        ops:
+          - ensure_yaml_env:
+              STAGING_URL: "https://<YOUR-STAGING-SITE>.web.app"
+      - file: "scripts/smoke.mjs"
+        ops:
+          - replace_line_matching: "const site ="
+            with: "const site = process.env.SMOKE_URL || process.env.STAGING_URL;"
+    accept:
+      - "CI log shows SMOKE_URL resolved to expected domain"
+      - "Smoke fails correctly if wrong site is set"
+
+  - id: tougher-smoke
+    why: "Catch bad deploys even when 200 is returned."
+    patch:
+      file: "scripts/smoke.mjs"
+      replace_with: |
+        import fetch from "node-fetch";
+        const site = process.env.SMOKE_URL || process.env.STAGING_URL;
+        if (!site) throw new Error("SMOKE_URL/STAGING_URL not set");
+        const res = await fetch(site, { redirect: "follow" });
+        if (res.status < 200 || res.status >= 400) throw new Error(`Hosting not healthy: ${res.status}`);
+        const html = await res.text();
+        if (!html.includes("<title") && !html.includes("flutter")) {
+          throw new Error("Unexpected payload (app shell markers missing)");
+        }
+        console.log("Hosting OK:", res.status);
+    accept:
+      - "Smoke step prints 'Hosting OK' and exits 0"
+
+  - id: mirror-cleanup-policy-to-release
+    why: "Keep all deploy entrypoints non-interactive."
+    edits:
+      - file: ".github/workflows/release.yml"
+        ops:
+          - insert_after_step_named: "Setup Firebase CLI"
+            body: |
+              - name: Ensure Functions artifacts cleanup policy
+                run: |
+                  firebase functions:artifacts:setpolicy --keep=50 --age=14d --force --project ${{ env.FB_PROJECT }}
+                  firebase functions:artifacts:getpolicy --project ${{ env.FB_PROJECT }}
+    accept:
+      - "Release workflow prints policy and deploys without prompt"
+
+  - id: PR-open-and-validate
+    why: "Run everything in real CI."
+    run:
+      - git: "create branch chore/ci-batch-02"
+      - commit: "Add Jest teardown, stricter smoke, explicit STAGING_URL, mirror cleanup policy"
+      - push_pr: "Open PR 'CI: close open handles + tougher smoke + explicit staging url'"
+    accept:
+      - "PR checks pass: rules tests clean, smoke passes, no interactive prompts"