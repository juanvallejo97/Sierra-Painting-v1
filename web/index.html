--- conflicted
+++ resolved
@@ -1,190 +1,4 @@
 <!DOCTYPE html>
-<<<<<<< HEAD
-<html>
-
-<head>
-  <meta charset="UTF-8" />
-  <meta http-equiv="X-UA-Compatible" content="IE=Edge" />
-  <meta name="description" content="Sierra Painting Business Management" />
-  <meta name="mobile-web-app-capable" content="yes" />
-  <meta name="apple-mobile-web-app-status-bar-style" content="black" />
-  <meta name="apple-mobile-web-app-title" content="Sierra Painting" />
-  <title>Sierra Painting</title>
-  <base href="$FLUTTER_BASE_HREF" />
-  <link rel="manifest" href="manifest.json" />
-
-  <!-- One (and only one) App Check debug token. Keep ONLY for local dev. -->
-  <script>
-    // Remove or gate this for production builds.
-    self.FIREBASE_APPCHECK_DEBUG_TOKEN = true;
-  </script>
-
-  <!-- Early diagnostics (safe + minimal) -->
-  <script>
-    try {
-      console.log('SYNC-DIAG: start');
-      console.log('SYNC-DIAG: userAgent=' + navigator.userAgent);
-      console.log('SYNC-DIAG: document.readyState=' + document.readyState);
-      console.log('SYNC-DIAG: serviceWorkerSupported=' + ('serviceWorker' in navigator));
-      console.log('SYNC-DIAG: appCheckDebugFlag=' + (typeof self.FIREBASE_APPCHECK_DEBUG_TOKEN !== 'undefined'));
-    } catch (e) { try { console.error('SYNC-DIAG: error ' + e); } catch (_) { } }
-  </script>
-
-  <!-- Error tap + report (kept lightweight; endpoint optional on your side) -->
-  <script>
-    (function () {
-      if (window.__boot_error_installed__) return; window.__boot_error_installed__ = true;
-      let sent = false;
-      const post = (payload) => {
-        try {
-          if (sent) return; sent = true;
-          fetch('/api/reportWebBootError', {
-            method: 'POST', headers: { 'content-type': 'application/json' },
-            body: JSON.stringify(payload)
-          });
-        } catch (_) { }
-      };
-      addEventListener('error', e => {
-        const msg = (e.error && e.error.message) || e.message || 'unknown';
-        console.error('[BOOT-ERROR]', msg, e.error || e);
-        post({ type: 'error', msg, stack: (e.error && e.error.stack) || null });
-      });
-      addEventListener('unhandledrejection', e => {
-        const msg = (e.reason && e.reason.message) || String(e.reason) || 'unknown';
-        console.error('[BOOT-REJECTION]', msg, e.reason || e);
-        post({ type: 'rejection', msg, stack: (e.reason && e.reason.stack) || null });
-      });
-    })();
-  </script>
-
-  <!-- Nuke any stale service workers to avoid old bundles -->
-  <script>
-    if ('serviceWorker' in navigator) {
-      try {
-        navigator.serviceWorker.getRegistrations().then(regs => {
-          for (const r of regs) { try { r.unregister(); } catch (_) { } }
-        }).catch(() => { });
-      } catch (_) { }
-    }
-  </script>
-
-  <!-- Collect pre-init errors for overlay -->
-  <script>
-    try {
-      window.__preInitErrors = window.__preInitErrors || [];
-      addEventListener('error', function (e) {
-        try {
-          window.__preInitErrors.push({
-            type: 'error',
-            message: e && e.message,
-            filename: e && e.filename,
-            lineno: e && e.lineno,
-            colno: e && e.colno,
-            stack: e && e.error && e.error.stack
-          });
-        } catch (_) { }
-      });
-      addEventListener('unhandledrejection', function (e) {
-        try {
-          var reason = e && e.reason ? (e.reason.message || String(e.reason)) : String(e);
-          window.__preInitErrors.push({ type: 'unhandledrejection', message: reason });
-        } catch (_) { }
-      });
-      (function () {
-        var orig = console.error;
-        console.error = function () {
-          try {
-            var args = Array.prototype.slice.call(arguments).map(function (a) {
-              try { return (typeof a === 'string') ? a : JSON.stringify(a); } catch (e) { return String(a); }
-            }).join(' ');
-            window.__preInitErrors.push({ type: 'console.error', message: args });
-          } catch (_) { }
-          if (orig) orig.apply(console, arguments);
-        };
-      })();
-    } catch (_) { }
-  </script>
-
-  <!-- Flutter web loader -->
-  <script src="flutter.js" defer></script>
-
-  <!-- Security: basic CSP suitable for Flutter web -->
-  <meta http-equiv="Content-Security-Policy" content="default-src 'self';
-               script-src 'self' 'wasm-unsafe-eval';
-               style-src 'self' 'unsafe-inline';
-               img-src 'self' data: https:;
-               connect-src 'self' https:;
-               font-src 'self' data:;
-               frame-ancestors 'none'">
-  <meta http-equiv="Referrer-Policy" content="strict-origin-when-cross-origin">
-  <meta http-equiv="Permissions-Policy" content="geolocation=(), microphone=(), camera=()">
-</head>
-
-<body>
-  <!-- Failure overlay -->
-  <div id="flutter-init-error"
-    style="display:none;position:fixed;inset:0;z-index:9999;background:#111;color:#fff;align-items:center;justify-content:center;">
-    <div style="max-width:720px;margin:0 auto;padding:24px;text-align:center;">
-      <h2 style="color:#ff6b6b">App failed to initialize</h2>
-      <p>The app failed to start correctly. Try a hard refresh (Ctrl+F5) or clear site data.</p>
-      <p><button onclick="location.reload();" style="padding:8px 16px">Reload</button></p>
-      <pre id="flutter-init-error-details"
-        style="text-align:left;background:#222;padding:12px;border-radius:6px;margin-top:12px;white-space:pre-wrap;max-height:240px;overflow:auto;font-size:12px"></pre>
-    </div>
-  </div>
-
-  <!-- Stable Flutter web bootstrap (OK to keep deprecation warning) -->
-  <script>
-    // Match Flutter's generated template: use loadEntrypoint + serviceWorkerVersion.
-    var serviceWorkerVersion = null; // we unregister SW elsewhere for dev
-    addEventListener('load', function () {
-      try {
-        if (!window._flutter || !window._flutter.loader) {
-          console.error('Flutter loader not found.');
-          return;
-        }
-        window._flutter.loader.load({
-          serviceWorker: { serviceWorkerVersion: serviceWorkerVersion }
-        }).then(function (engineInitializer) {
-          return engineInitializer.initializeEngine();
-        }).then(function (appRunner) {
-          console.log('[index] Flutter engine initialized, running app');
-          appRunner.runApp();
-        }).catch(function (e) {
-          console.error('Error during Flutter bootstrap', e);
-        });
-      } catch (e) {
-        console.error('Error during Flutter bootstrap', e);
-      }
-    });
-  </script>
-
-  <!-- Minimal error surfacing: only react to *real* boot errors. -->
-  <script>
-    function showFlutterInitError(msg) {
-      try {
-        var el = document.getElementById('flutter-init-error');
-        var details = document.getElementById('flutter-init-error-details');
-        if (el) el.style.display = 'flex';
-        if (details) details.textContent = (typeof msg === 'string') ? msg : JSON.stringify(msg, null, 2);
-      } catch (_) { }
-    }
-    addEventListener('error', function (evt) {
-      var m = evt.message || (evt.error && evt.error.message) || String(evt);
-      var s = evt.filename ? (evt.filename + ':' + evt.lineno + ':' + evt.colno) : '';
-      showFlutterInitError('Uncaught error: ' + m + (s ? ('\n' + s) : ''));
-    });
-    addEventListener('unhandledrejection', function (evt) {
-      var reason = evt.reason || 'Unhandled rejection';
-      showFlutterInitError('Unhandled promise rejection: ' + (reason.stack || reason));
-    });
-    // NOTE: We no longer mirror console.error to avoid false positives,
-    // and we no longer depend on window.flutterReady/polling timeouts.
-  </script>
-</body>
-
-</html>
-=======
 <html lang="en">
   <head>
     <meta charset="UTF-8" />
@@ -217,4 +31,3 @@
   <script src="flutter_bootstrap.js" defer></script>
   </body>
 </html>
->>>>>>> 812595a5
