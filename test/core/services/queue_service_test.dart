--- conflicted
+++ resolved
@@ -88,12 +88,6 @@
     // Return a trivial success for tests; adjust if a specific flow is asserted.
     return Result.success(<String, dynamic>{"ok": true});
   }
-<<<<<<< HEAD
-
-  @override
-  void dispose() {}
-=======
->>>>>>> 563e3420
 }
 
 /// Fake Firestore for testing
@@ -164,20 +158,6 @@
     test('clockIn does not enqueue when online', () async {
       // Arrange
       const jobId = 'test-job-online';
-<<<<<<< HEAD
-
-      // Act & Assert
-      // When online, ApiClient.call would be invoked which will throw
-      // This confirms the offline queue path is not taken
-      expect(
-        () => repository.clockIn(
-          jobId: jobId,
-          isOnline: true,
-        ),
-        throwsA(isA<UnimplementedError>()),
-      );
-
-=======
       
       // Act
       final result = await repository.clockIn(
@@ -189,7 +169,6 @@
       // This confirms the offline queue path is not taken
       expect(result.isSuccess, isTrue);
       
->>>>>>> 563e3420
       // Verify queue was not used
       expect(fakeQueueService.enqueuedItems.length, 0);
     });
