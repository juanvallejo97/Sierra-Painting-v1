--- conflicted
+++ resolved
@@ -23,13 +23,8 @@
   cloud_firestore: ^6.0.2
   cloud_functions: ^6.0.3
   firebase_app_check: ^0.4.1
-<<<<<<< HEAD
   firebase_remote_config: ^6.1.0
   firebase_crashlytics: ^5.0.2
-=======
-  firebase_remote_config: ^6.0.2
-  firebase_crashlytics: ^5.0.3
->>>>>>> fe0e22ce
   firebase_performance: ^0.11.1
   firebase_analytics: ^12.0.3
 
