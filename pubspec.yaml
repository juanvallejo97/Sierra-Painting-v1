--- conflicted
+++ resolved
@@ -79,12 +79,8 @@
   uses-material-design: true
 
   assets:
-<<<<<<< HEAD
-    - .env
-=======
     # SECURITY: Do NOT add .env to assets - it bundles secrets into the app!
     # Use flutter_dotenv.load() which reads from filesystem instead
->>>>>>> 812595a5
     - assets/config/public.env
     - assets/images/
     - assets/icons/
