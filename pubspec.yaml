--- conflicted
+++ resolved
@@ -57,15 +57,9 @@
   google_fonts: ^6.3.2
   import_sorter: ^4.6.0
   url_launcher: ^6.3.2
-<<<<<<< HEAD
   timezone: ^0.10.1
   geolocator: ^14.0.2
   permission_handler: ^12.0.1
-=======
-  timezone: ^0.9.4
-  geolocator: ^13.0.2
-  permission_handler: ^11.3.1
->>>>>>> 107eaf58
   device_info_plus: ^12.1.0
 
 dev_dependencies:
