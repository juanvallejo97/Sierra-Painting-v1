{
  "name": "functions",
  "description": "Cloud Functions for Sierra Painting",
  "scripts": {
    "lint": "eslint 'src/**/*.{ts,tsx}'",
    "typecheck": "tsc -p tsconfig.json --noEmit",
    "build": "tsc -p tsconfig.json",
    "build:watch": "tsc --watch",
    "server": "npm run build && firebase emulators:start --only functions",
    "shell": "npm run build && firebase functions:shell",
    "start": "npm run shell",
    "predeploy": "npm run build",
    "deploy": "firebase deploy --only functions",
    "logs": "firebase functions:log",
    "test": "jest",
    "test:rules": "jest --testPathPattern=test/rules.test.ts"
  },
  "engines": {
    "node": ">=18 <21"
  },
  "main": "lib/index.js",
  "dependencies": {
    "@google-cloud/opentelemetry-cloud-trace-exporter": "^3.0.0",
    "@opentelemetry/api": "^1.7.0",
    "@opentelemetry/resources": "^2.1.0",
    "@opentelemetry/sdk-trace-base": "^2.1.0",
    "@opentelemetry/sdk-trace-node": "^2.1.0",
    "@opentelemetry/semantic-conventions": "^1.19.0",
    "firebase-admin": "^13.5.0",
    "firebase-functions": "^6.4.0",
    "node-fetch": "^2.7.0",
    "pdfkit": "^0.17.2",
    "stripe": "^19.1.0",
    "zod": "^3.23.8"
  },
  "devDependencies": {
    "@firebase/rules-unit-testing": "^5.0.0",
    "@types/jest": "^30.0.0",
    "@types/node": "^24.6.2",
    "@types/node-fetch": "^2.6.9",
    "@types/pdfkit": "^0.13.0",
<<<<<<< HEAD
    "@typescript-eslint/eslint-plugin": "^6.21.0",
    "@typescript-eslint/parser": "^8.45.0",
=======
    "@typescript-eslint/eslint-plugin": "^8.45.0",
    "@typescript-eslint/parser": "^6.21.0",
>>>>>>> 4214a645
    "eslint": "^9.37.0",
    "eslint-config-google": "^0.14.0",
    "eslint-config-prettier": "^10.1.8",
    "eslint-import-resolver-typescript": "^4.4.4",
    "eslint-plugin-import": "^2.29.1",
    "firebase-functions-test": "^3.1.0",
    "jest": "^30.2.0",
    "prettier": "^3.3.3",
    "ts-jest": "^29.1.1",
    "typescript": "^5.5.4"
  },
  "private": true
}<|MERGE_RESOLUTION|>--- conflicted
+++ resolved
@@ -39,13 +39,8 @@
     "@types/node": "^24.6.2",
     "@types/node-fetch": "^2.6.9",
     "@types/pdfkit": "^0.13.0",
-<<<<<<< HEAD
-    "@typescript-eslint/eslint-plugin": "^6.21.0",
-    "@typescript-eslint/parser": "^8.45.0",
-=======
     "@typescript-eslint/eslint-plugin": "^8.45.0",
     "@typescript-eslint/parser": "^6.21.0",
->>>>>>> 4214a645
     "eslint": "^9.37.0",
     "eslint-config-google": "^0.14.0",
     "eslint-config-prettier": "^10.1.8",
