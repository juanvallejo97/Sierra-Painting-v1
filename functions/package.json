{
  "name": "functions",
  "description": "Cloud Functions for Sierra Painting",
  "scripts": {
<<<<<<< HEAD
    "lint": "eslint \"src/**/*.ts\"",
=======
    "lint": "eslint \"src/**/*.ts\" \"test/**/*.ts\" --max-warnings=0",
>>>>>>> 1ae8a9f9
    "typecheck": "tsc -p tsconfig.json --noEmit",
    "build": "tsc -p tsconfig.json --noEmit",
    "build:watch": "tsc --watch",
    "server": "npm run build && firebase emulators:start --only functions",
    "shell": "npm run build && firebase functions:shell",
    "start": "npm run shell",
    "predeploy": "npm run build",
    "deploy": "firebase deploy --only functions",
    "logs": "firebase functions:log",
    "test": "jest",
<<<<<<< HEAD
    "lint:fix": "eslint --fix \"src/**/*.ts\""
=======
    "lint:fix": "eslint --fix \"src/**/*.ts\" \"test/**/*.ts\""
>>>>>>> 1ae8a9f9
  },
  "engines": {
    "node": "20"
  },
  "dependencies": {
<<<<<<< HEAD
    "firebase-functions": "latest",
    "firebase-admin": "latest",
=======
>>>>>>> 1ae8a9f9
    "@opentelemetry/resources": "^2.1.0",
    "@opentelemetry/sdk-trace-node": "^1",
    "@opentelemetry/semantic-conventions": "^1",
    "@types/stripe": "^8.0.416",
<<<<<<< HEAD
=======
    "firebase-admin": "^13.5.0",
    "firebase-functions": "^6.4.0",
>>>>>>> 1ae8a9f9
    "node-fetch": "^2.7.0",
    "pdfkit": "^0.17.2",
    "stripe": "^19.1.0",
    "zod": "^4.1.11"
  },
  "devDependencies": {
    "@eslint/js": "^9.37.0",
    "@firebase/rules-unit-testing": "^5.0.0",
    "@types/jest": "^30.0.0",
    "@types/node": "^24.6.2",
    "@types/node-fetch": "^2.6.9",
    "@types/pdfkit": "^0.13.0",
    "@typescript-eslint/eslint-plugin": "^8.45.0",
    "@typescript-eslint/parser": "^8.45.0",
    "eslint": "^9.37.0",
    "eslint-config-google": "^0.14.0",
    "eslint-config-prettier": "^10.1.8",
    "eslint-import-resolver-typescript": "^4.4.4",
    "eslint-plugin-import": "^2.29.1",
    "firebase-admin": "^13.5.0",
    "firebase-functions": "^6.4.0",
    "firebase-functions-test": "^3.1.0",
    "prettier": "^3.3.3",
    "ts-jest": "^29.1.1",
    "typescript": "^5.5.4"
  },
  "type": "module",
  "private": true
}<|MERGE_RESOLUTION|>--- conflicted
+++ resolved
@@ -2,11 +2,7 @@
   "name": "functions",
   "description": "Cloud Functions for Sierra Painting",
   "scripts": {
-<<<<<<< HEAD
-    "lint": "eslint \"src/**/*.ts\"",
-=======
     "lint": "eslint \"src/**/*.ts\" \"test/**/*.ts\" --max-warnings=0",
->>>>>>> 1ae8a9f9
     "typecheck": "tsc -p tsconfig.json --noEmit",
     "build": "tsc -p tsconfig.json --noEmit",
     "build:watch": "tsc --watch",
@@ -17,30 +13,18 @@
     "deploy": "firebase deploy --only functions",
     "logs": "firebase functions:log",
     "test": "jest",
-<<<<<<< HEAD
-    "lint:fix": "eslint --fix \"src/**/*.ts\""
-=======
     "lint:fix": "eslint --fix \"src/**/*.ts\" \"test/**/*.ts\""
->>>>>>> 1ae8a9f9
   },
   "engines": {
     "node": "20"
   },
   "dependencies": {
-<<<<<<< HEAD
-    "firebase-functions": "latest",
-    "firebase-admin": "latest",
-=======
->>>>>>> 1ae8a9f9
     "@opentelemetry/resources": "^2.1.0",
     "@opentelemetry/sdk-trace-node": "^1",
     "@opentelemetry/semantic-conventions": "^1",
     "@types/stripe": "^8.0.416",
-<<<<<<< HEAD
-=======
     "firebase-admin": "^13.5.0",
     "firebase-functions": "^6.4.0",
->>>>>>> 1ae8a9f9
     "node-fetch": "^2.7.0",
     "pdfkit": "^0.17.2",
     "stripe": "^19.1.0",
