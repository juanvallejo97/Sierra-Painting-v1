--- conflicted
+++ resolved
@@ -58,11 +58,7 @@
   "functions": [
     {
       "name": "<function-name>",
-<<<<<<< HEAD
-      "region": "us-central1",
-=======
   "region": "us-east4",
->>>>>>> 812595a5
       "minInstances": 1
     }
   ]
