/**
 * Cloud Functions Entry Point for Sierra Painting
 * 
 * PURPOSE:
 * Central export file for all Cloud Functions.
 * Initializes Firebase Admin SDK and exports function endpoints.
 * 
 * RESPONSIBILITIES:
 * - Initialize Firebase Admin SDK
 * - Export all Cloud Functions (callable, HTTP, triggers)
 * - Provide shared DB and Auth instances
 * 
 * FUNCTION EXPORTS:
 * - createLead: Callable function for lead form submission
 * - createEstimatePdf: Callable function for PDF generation (TODO)
 * - markPaidManual: Callable function for manual payments (primary path)
 * - createCheckoutSession: Callable function for Stripe checkout (optional)
 * - stripeWebhook: HTTP function for Stripe webhook (optional)
 * - onUserCreate: Auth trigger for user profile creation
 * - onUserDelete: Auth trigger for user profile cleanup
 * 
 * ARCHITECTURE NOTES:
 * - Functions are organized by domain (leads/, payments/, pdf/)
 * - Shared utilities in lib/ (schemas, audit, idempotency, stripe)
 * - Each function file has comprehensive header comments
 * 
 * SECURITY:
 * - App Check enforced on callable functions (optional, configured per function)
 * - Admin role checks for sensitive operations
 * - Stripe webhook signature verification
 * 
 * TODO:
 * - Add scheduled functions (cleanup, notifications)
 * - Add Firestore triggers (onInvoiceCreate, etc.)
 * - Add Pub/Sub functions for async processing
 */

import * as functions from 'firebase-functions';
import * as admin from 'firebase-admin';
<<<<<<< HEAD
import {z} from 'zod';
import {handleStripeWebhook} from './stripe/webhookHandler';
import {
  TimeInSchema,
  ManualPaymentSchema,
} from './schemas';
=======
>>>>>>> 116ac4b0

// Initialize Firebase Admin SDK
admin.initializeApp();

// Export shared instances for use in other modules
export const db = admin.firestore();
export const auth = admin.auth();

// ============================================================
// LEAD FUNCTIONS
// ============================================================

export {createLead} from './leads/createLead';

// ============================================================
// PAYMENT FUNCTIONS
// ============================================================

export {markPaidManual} from './payments/markPaidManual';

// TODO: Uncomment when implemented
// export {createCheckoutSession} from './payments/createCheckoutSession';
// export {stripeWebhook} from './payments/stripeWebhook';

// ============================================================
// PDF FUNCTIONS
// ============================================================

// TODO: Migrate from services/pdf-service.ts to pdf/createEstimatePdf.ts
// export {createEstimatePdf} from './pdf/createEstimatePdf';

// ============================================================
// AUTH TRIGGERS
// ============================================================

/**
 * Create user profile on authentication
 * 
 * Triggered when a new user signs up via Firebase Auth.
 * Creates a corresponding user document in Firestore with default role.
 */
export const onUserCreate = functions.auth.user().onCreate(async (user) => {
  try {
    await db.collection('users').doc(user.uid).set({
      uid: user.uid,
      email: user.email,
      displayName: user.displayName || null,
      photoURL: user.photoURL || null,
<<<<<<< HEAD
      role: 'crew', // Default role (changed from 'user' to match story A2)
      orgId: null,   // Set by admin via setRole
=======
      role: 'customer', // Default role (can be upgraded to admin/crew)
      orgId: 'default', // TODO: Implement org assignment logic
>>>>>>> 116ac4b0
      createdAt: admin.firestore.FieldValue.serverTimestamp(),
      updatedAt: admin.firestore.FieldValue.serverTimestamp(),
    });

    functions.logger.info('User profile created', {uid: user.uid, email: user.email});
  } catch (error) {
    functions.logger.error('Error creating user profile', {uid: user.uid, error});
    throw error;
  }
});

/**
 * Clean up user data on account deletion
 * 
 * Triggered when a user account is deleted from Firebase Auth.
 * Deletes the corresponding user document from Firestore.
 * 
 * TODO: Implement cascading deletes for user-related data (time entries, etc.)
 */
export const onUserDelete = functions.auth.user().onDelete(async (user) => {
  try {
    // Delete user profile
    await db.collection('users').doc(user.uid).delete();
    
    // TODO: Delete or anonymize related data:
    // - Time entries (anonymize userId)
    // - Audit logs (keep for compliance, but anonymize)
    // - Payments (keep for accounting)

    functions.logger.info('User data deleted', {uid: user.uid});
  } catch (error) {
    functions.logger.error('Error deleting user data', {uid: user.uid, error});
    throw error;
  }
});

// ============================================================
// LEGACY FUNCTIONS (TO BE MIGRATED)
// ============================================================

/**
 * Stripe webhook handler (legacy)
 * 
 * TODO: Migrate to payments/stripeWebhook.ts with proper structure
 */
import {handleStripeWebhook} from './stripe/webhookHandler';

export const stripeWebhook = functions.https.onRequest(async (req, res) => {
  try {
    await handleStripeWebhook(req, res);
  } catch (error) {
    functions.logger.error('Stripe webhook error', error);
    res.status(500).json({error: 'Webhook handler failed'});
  }
});

/**
 * Health check endpoint
 */
export const healthCheck = functions.https.onRequest((req, res) => {
  res.status(200).json({
    status: 'ok',
    timestamp: new Date().toISOString(),
    version: '2.0.0-refactor',
  });
});

/**
<<<<<<< HEAD
 * B1: Clock-in (offline + GPS + idempotent)
 * 
 * Accepts clock-in from authenticated users with:
 * - Offline queue support via clientId
 * - GPS location (optional)
 * - Idempotent via clientId
 * - Prevents duplicate open entries
 */
export const clockIn = functions
  .runWith({
    enforceAppCheck: true,  // A5: App Check required
  })
  .https.onCall(async (data, context) => {
    // 1. Verify authentication
    if (!context.auth) {
      throw new functions.https.HttpsError('unauthenticated', 'User must be authenticated');
    }

    try {
      // 2. Validate input
      const validated = TimeInSchema.parse(data);
      
      // 3. Check idempotency (prevent duplicate from offline queue)
      const idempotencyKey = `clock_in:${validated.jobId}:${validated.clientId}`;
      const idempotencyDocRef = db.collection('idempotency').doc(idempotencyKey);
      const idempotencyDoc = await idempotencyDocRef.get();
      
      if (idempotencyDoc.exists) {
        functions.logger.info(`Idempotent clock-in request: ${idempotencyKey}`);
        return idempotencyDoc.data()?.result;
      }
      
      // 4. Get user profile for orgId
      const userDoc = await db.collection('users').doc(context.auth.uid).get();
      if (!userDoc.exists) {
        throw new functions.https.HttpsError('not-found', 'User profile not found');
      }
      const userOrgId = userDoc.data()?.orgId;
      
      // 5. Verify job exists and user is assigned
      const jobDoc = await db.collection('jobs').doc(validated.jobId).get();
      if (!jobDoc.exists) {
        throw new functions.https.HttpsError('not-found', 'Job not found');
      }
      
      const jobData = jobDoc.data();
      if (jobData?.orgId !== userOrgId) {
        throw new functions.https.HttpsError('permission-denied', 'Job not in your organization');
      }
      
      if (!jobData?.crewIds?.includes(context.auth.uid)) {
        throw new functions.https.HttpsError('permission-denied', 'Not assigned to this job');
      }
      
      // 6. Check for existing open entry (prevent overlap)
      const openEntries = await db.collectionGroup('timeEntries')
        .where('userId', '==', context.auth.uid)
        .where('jobId', '==', validated.jobId)
        .where('clockOut', '==', null)
        .limit(1)
        .get();
      
      if (!openEntries.empty) {
        functions.logger.warn('Clock-in overlap blocked', {
          userId: context.auth.uid,
          jobId: validated.jobId,
          existingEntryId: openEntries.docs[0].id,
        });
        throw new functions.https.HttpsError(
          'failed-precondition',
          'You have an open shift for this job'
        );
      }
      
      // 7. Create time entry
      const entryRef = await db.collection('jobs').doc(validated.jobId)
        .collection('timeEntries').add({
          orgId: userOrgId,
          userId: context.auth.uid,
          jobId: validated.jobId,
          clockIn: validated.at,
          clockOut: null,
          geo: validated.geo || null,
          gpsMissing: !validated.geo,
          clientId: validated.clientId,
          source: 'mobile',
          createdAt: admin.firestore.FieldValue.serverTimestamp(),
          updatedAt: admin.firestore.FieldValue.serverTimestamp(),
        });
      
      // 8. Create audit log entry
      await db.collection('activity_logs').add({
        timestamp: admin.firestore.FieldValue.serverTimestamp(),
        entity: 'time_entry',
        action: 'TIME_IN',
        actorUid: context.auth.uid,
        orgId: userOrgId,
        details: {
          jobId: validated.jobId,
          entryId: entryRef.id,
          hasGeo: !!validated.geo,
          source: 'mobile',
        },
      });
      
      // 9. Store idempotency record (48-hour TTL)
      const result = { success: true, entryId: entryRef.id };
      await idempotencyDocRef.set({
        key: idempotencyKey,
        operation: 'clock_in',
        resourceId: entryRef.id,
        result,
        processedAt: admin.firestore.FieldValue.serverTimestamp(),
        expiresAt: admin.firestore.Timestamp.fromDate(
          new Date(Date.now() + 48 * 60 * 60 * 1000)
        ),
      });
      
      // 10. Log telemetry
      functions.logger.info('Clock-in success', {
        userId: context.auth.uid,
        jobId: validated.jobId,
        hasGeo: !!validated.geo,
        entryId: entryRef.id,
      });
      
      return result;
    } catch (error) {
      if (error instanceof z.ZodError) {
        throw new functions.https.HttpsError('invalid-argument', error.message);
      }
      throw error;
    }
  });

/**
 * C3: Mark payment as paid (Manual payment - check/cash)
 * Only callable by admins
 * Idempotent via idempotency key
 */
=======
 * Legacy markPaymentPaid (to be deprecated in favor of markPaidManual)
 * 
 * TODO: Remove after migrating all clients to markPaidManual
 * This is kept for backward compatibility during transition period.
 */
import {z} from 'zod';

const markPaymentPaidSchema = z.object({
  invoiceId: z.string().min(1),
  amount: z.number().positive(),
  paymentMethod: z.enum(['check', 'cash']),
  notes: z.string().optional(),
  idempotencyKey: z.string().optional(),
});

>>>>>>> 116ac4b0
export const markPaymentPaid = functions.https.onCall(async (data, context) => {
  // Verify authentication
  if (!context.auth) {
    throw new functions.https.HttpsError('unauthenticated', 'User must be authenticated');
  }

  // Verify admin role
  const userDoc = await db.collection('users').doc(context.auth.uid).get();
  if (!userDoc.exists || userDoc.data()?.role !== 'admin') {
    throw new functions.https.HttpsError('permission-denied', 'User must be an admin');
  }

  // Validate input
  try {
    const validatedData = ManualPaymentSchema.parse(data);
    
    // Generate idempotency key if not provided
    const idempotencyKey = validatedData.idempotencyKey || 
                          `markPaid:${validatedData.invoiceId}:${Date.now()}`;
    const idempotencyDocRef = db.collection('idempotency').doc(idempotencyKey);
    
    // Check if this operation was already processed
    const idempotencyDoc = await idempotencyDocRef.get();
    if (idempotencyDoc.exists) {
      functions.logger.info('Idempotent request detected', {idempotencyKey});
      const storedResult = idempotencyDoc.data()?.result as {success: boolean; paymentId: string};
      return storedResult;
    }
    
    // Get invoice to get amount
    const invoiceDoc = await db.collection('invoices').doc(validatedData.invoiceId).get();
    if (!invoiceDoc.exists) {
      throw new functions.https.HttpsError('not-found', 'Invoice not found');
    }
    
    const invoiceData = invoiceDoc.data();
    if (invoiceData?.paid) {
      throw new functions.https.HttpsError('failed-precondition', 'Invoice already paid');
    }

    // Create payment record
    const paymentRef = await db.collection('payments').add({
      invoiceId: validatedData.invoiceId,
      amount: invoiceData?.total || 0,
      paymentMethod: validatedData.method,
      reference: validatedData.reference || null,
      status: 'completed',
      notes: validatedData.note,
      markedBy: context.auth.uid,
      createdAt: admin.firestore.FieldValue.serverTimestamp(),
      updatedAt: admin.firestore.FieldValue.serverTimestamp(),
    });

    // Add audit log entry
    await paymentRef.collection('audit').add({
      action: 'payment_marked_paid',
      performedBy: context.auth.uid,
      timestamp: admin.firestore.FieldValue.serverTimestamp(),
      details: {
        amount: invoiceData?.total || 0,
        paymentMethod: validatedData.method,
        reference: validatedData.reference,
      },
    });
    
    // Create activity log entry
    await db.collection('activity_logs').add({
      timestamp: admin.firestore.FieldValue.serverTimestamp(),
      entity: 'invoice',
      action: 'INVOICE_MARK_PAID_MANUAL',
      actorUid: context.auth.uid,
      orgId: invoiceData?.orgId || null,
      details: {
        invoiceId: validatedData.invoiceId,
        paymentId: paymentRef.id,
        amount: invoiceData?.total || 0,
        method: validatedData.method,
        reference: validatedData.reference,
      },
    });

    // Update invoice status
    await db.collection('invoices').doc(validatedData.invoiceId).update({
      status: 'paid',
      paid: true,
      paidAt: admin.firestore.FieldValue.serverTimestamp(),
      updatedAt: admin.firestore.FieldValue.serverTimestamp(),
    });

    functions.logger.info('Payment marked as paid', {paymentId: paymentRef.id});
    
    const result = {
      success: true,
      paymentId: paymentRef.id,
    };
    
    // Store idempotency record
    await idempotencyDocRef.set({
      result,
      processedAt: admin.firestore.FieldValue.serverTimestamp(),
      invoiceId: validatedData.invoiceId,
    });
    
    return result;
  } catch (error) {
    if (error instanceof z.ZodError) {
      throw new functions.https.HttpsError('invalid-argument', error.message);
    }
<<<<<<< HEAD
    functions.logger.error('Error marking payment as paid:', error);
    throw error;
=======
    functions.logger.error('Error marking payment as paid', error);
    throw new functions.https.HttpsError('internal', 'An error occurred');
>>>>>>> 116ac4b0
  }
});<|MERGE_RESOLUTION|>--- conflicted
+++ resolved
@@ -1,51 +1,49 @@
 /**
  * Cloud Functions Entry Point for Sierra Painting
- * 
+ *
  * PURPOSE:
  * Central export file for all Cloud Functions.
  * Initializes Firebase Admin SDK and exports function endpoints.
- * 
+ *
  * RESPONSIBILITIES:
  * - Initialize Firebase Admin SDK
  * - Export all Cloud Functions (callable, HTTP, triggers)
  * - Provide shared DB and Auth instances
- * 
+ *
  * FUNCTION EXPORTS:
  * - createLead: Callable function for lead form submission
  * - createEstimatePdf: Callable function for PDF generation (TODO)
  * - markPaidManual: Callable function for manual payments (primary path)
  * - createCheckoutSession: Callable function for Stripe checkout (optional)
- * - stripeWebhook: HTTP function for Stripe webhook (optional)
+ * - stripeWebhook: HTTP function for Stripe webhook (legacy/temporary)
  * - onUserCreate: Auth trigger for user profile creation
  * - onUserDelete: Auth trigger for user profile cleanup
- * 
+ *
  * ARCHITECTURE NOTES:
  * - Functions are organized by domain (leads/, payments/, pdf/)
  * - Shared utilities in lib/ (schemas, audit, idempotency, stripe)
  * - Each function file has comprehensive header comments
- * 
+ *
  * SECURITY:
- * - App Check enforced on callable functions (optional, configured per function)
+ * - App Check enforced on callable functions (configured per function)
  * - Admin role checks for sensitive operations
  * - Stripe webhook signature verification
- * 
+ *
  * TODO:
  * - Add scheduled functions (cleanup, notifications)
  * - Add Firestore triggers (onInvoiceCreate, etc.)
  * - Add Pub/Sub functions for async processing
  */
 
-import * as functions from 'firebase-functions';
-import * as admin from 'firebase-admin';
-<<<<<<< HEAD
-import {z} from 'zod';
-import {handleStripeWebhook} from './stripe/webhookHandler';
-import {
-  TimeInSchema,
-  ManualPaymentSchema,
-} from './schemas';
-=======
->>>>>>> 116ac4b0
+import * as functions from "firebase-functions";
+import * as admin from "firebase-admin";
+import { z } from "zod";
+
+// Schemas (migrated to lib/)
+import { TimeInSchema, ManualPaymentSchema } from "./lib/zodSchemas";
+
+// Legacy Stripe webhook handler (kept during migration)
+import { handleStripeWebhook } from "./stripe/webhookHandler";
 
 // Initialize Firebase Admin SDK
 admin.initializeApp();
@@ -58,24 +56,24 @@
 // LEAD FUNCTIONS
 // ============================================================
 
-export {createLead} from './leads/createLead';
+export { createLead } from "./leads/createLead";
 
 // ============================================================
 // PAYMENT FUNCTIONS
 // ============================================================
 
-export {markPaidManual} from './payments/markPaidManual';
-
-// TODO: Uncomment when implemented
-// export {createCheckoutSession} from './payments/createCheckoutSession';
-// export {stripeWebhook} from './payments/stripeWebhook';
+export { markPaidManual } from "./payments/markPaidManual";
+
+// TODO: Uncomment when implemented (new structured versions)
+// export { createCheckoutSession } from "./payments/createCheckoutSession";
+// export { stripeWebhook as newStripeWebhook } from "./payments/stripeWebhook";
 
 // ============================================================
 // PDF FUNCTIONS
 // ============================================================
 
 // TODO: Migrate from services/pdf-service.ts to pdf/createEstimatePdf.ts
-// export {createEstimatePdf} from './pdf/createEstimatePdf';
+// export { createEstimatePdf } from "./pdf/createEstimatePdf";
 
 // ============================================================
 // AUTH TRIGGERS
@@ -83,77 +81,70 @@
 
 /**
  * Create user profile on authentication
- * 
+ *
  * Triggered when a new user signs up via Firebase Auth.
  * Creates a corresponding user document in Firestore with default role.
  */
 export const onUserCreate = functions.auth.user().onCreate(async (user) => {
   try {
-    await db.collection('users').doc(user.uid).set({
+    await db.collection("users").doc(user.uid).set({
       uid: user.uid,
       email: user.email,
       displayName: user.displayName || null,
       photoURL: user.photoURL || null,
-<<<<<<< HEAD
-      role: 'crew', // Default role (changed from 'user' to match story A2)
-      orgId: null,   // Set by admin via setRole
-=======
-      role: 'customer', // Default role (can be upgraded to admin/crew)
-      orgId: 'default', // TODO: Implement org assignment logic
->>>>>>> 116ac4b0
+      role: "crew", // Default role (matches story A2)
+      orgId: null, // Set by admin via role/org assignment
       createdAt: admin.firestore.FieldValue.serverTimestamp(),
       updatedAt: admin.firestore.FieldValue.serverTimestamp(),
     });
 
-    functions.logger.info('User profile created', {uid: user.uid, email: user.email});
+    functions.logger.info("User profile created", { uid: user.uid, email: user.email });
   } catch (error) {
-    functions.logger.error('Error creating user profile', {uid: user.uid, error});
+    functions.logger.error("Error creating user profile", { uid: user.uid, error });
     throw error;
   }
 });
 
 /**
  * Clean up user data on account deletion
- * 
+ *
  * Triggered when a user account is deleted from Firebase Auth.
  * Deletes the corresponding user document from Firestore.
- * 
- * TODO: Implement cascading deletes for user-related data (time entries, etc.)
+ *
+ * TODO: Implement cascading deletes/anonymization for related data.
  */
 export const onUserDelete = functions.auth.user().onDelete(async (user) => {
   try {
     // Delete user profile
-    await db.collection('users').doc(user.uid).delete();
-    
+    await db.collection("users").doc(user.uid).delete();
+
     // TODO: Delete or anonymize related data:
     // - Time entries (anonymize userId)
-    // - Audit logs (keep for compliance, but anonymize)
+    // - Audit logs (keep for compliance, but anonymize actor)
     // - Payments (keep for accounting)
 
-    functions.logger.info('User data deleted', {uid: user.uid});
+    functions.logger.info("User data deleted", { uid: user.uid });
   } catch (error) {
-    functions.logger.error('Error deleting user data', {uid: user.uid, error});
+    functions.logger.error("Error deleting user data", { uid: user.uid, error });
     throw error;
   }
 });
 
 // ============================================================
-// LEGACY FUNCTIONS (TO BE MIGRATED)
-// ============================================================
-
-/**
- * Stripe webhook handler (legacy)
- * 
- * TODO: Migrate to payments/stripeWebhook.ts with proper structure
- */
-import {handleStripeWebhook} from './stripe/webhookHandler';
-
+// LEGACY/TRANSITIONAL ENDPOINTS (TO BE MIGRATED)
+// ============================================================
+
+/**
+ * Stripe webhook handler (legacy path)
+ *
+ * TODO: Replace with payments/stripeWebhook.ts after migration.
+ */
 export const stripeWebhook = functions.https.onRequest(async (req, res) => {
   try {
     await handleStripeWebhook(req, res);
   } catch (error) {
-    functions.logger.error('Stripe webhook error', error);
-    res.status(500).json({error: 'Webhook handler failed'});
+    functions.logger.error("Stripe webhook error", error);
+    res.status(500).json({ error: "Webhook handler failed" });
   }
 });
 
@@ -162,91 +153,93 @@
  */
 export const healthCheck = functions.https.onRequest((req, res) => {
   res.status(200).json({
-    status: 'ok',
+    status: "ok",
     timestamp: new Date().toISOString(),
-    version: '2.0.0-refactor',
+    version: "2.0.0-refactor",
   });
 });
 
-/**
-<<<<<<< HEAD
- * B1: Clock-in (offline + GPS + idempotent)
- * 
+// ============================================================
+// B1: Clock-in (offline + GPS + idempotent)
+// ============================================================
+
+/**
  * Accepts clock-in from authenticated users with:
  * - Offline queue support via clientId
- * - GPS location (optional)
- * - Idempotent via clientId
+ * - Optional GPS location
+ * - Idempotency via clientId
  * - Prevents duplicate open entries
  */
 export const clockIn = functions
   .runWith({
-    enforceAppCheck: true,  // A5: App Check required
+    enforceAppCheck: true, // A5: App Check required
   })
   .https.onCall(async (data, context) => {
-    // 1. Verify authentication
+    // 1) Verify authentication
     if (!context.auth) {
-      throw new functions.https.HttpsError('unauthenticated', 'User must be authenticated');
+      throw new functions.https.HttpsError("unauthenticated", "User must be authenticated");
     }
 
     try {
-      // 2. Validate input
+      // 2) Validate input
       const validated = TimeInSchema.parse(data);
-      
-      // 3. Check idempotency (prevent duplicate from offline queue)
+
+      // 3) Check idempotency (prevent duplicate from offline queue)
       const idempotencyKey = `clock_in:${validated.jobId}:${validated.clientId}`;
-      const idempotencyDocRef = db.collection('idempotency').doc(idempotencyKey);
+      const idempotencyDocRef = db.collection("idempotency").doc(idempotencyKey);
       const idempotencyDoc = await idempotencyDocRef.get();
-      
+
       if (idempotencyDoc.exists) {
         functions.logger.info(`Idempotent clock-in request: ${idempotencyKey}`);
         return idempotencyDoc.data()?.result;
       }
-      
-      // 4. Get user profile for orgId
-      const userDoc = await db.collection('users').doc(context.auth.uid).get();
+
+      // 4) Get user profile for org scope
+      const userDoc = await db.collection("users").doc(context.auth.uid).get();
       if (!userDoc.exists) {
-        throw new functions.https.HttpsError('not-found', 'User profile not found');
+        throw new functions.https.HttpsError("not-found", "User profile not found");
       }
       const userOrgId = userDoc.data()?.orgId;
-      
-      // 5. Verify job exists and user is assigned
-      const jobDoc = await db.collection('jobs').doc(validated.jobId).get();
+
+      // 5) Verify job exists & assignment
+      const jobDoc = await db.collection("jobs").doc(validated.jobId).get();
       if (!jobDoc.exists) {
-        throw new functions.https.HttpsError('not-found', 'Job not found');
-      }
-      
+        throw new functions.https.HttpsError("not-found", "Job not found");
+      }
+
       const jobData = jobDoc.data();
       if (jobData?.orgId !== userOrgId) {
-        throw new functions.https.HttpsError('permission-denied', 'Job not in your organization');
-      }
-      
-      if (!jobData?.crewIds?.includes(context.auth.uid)) {
-        throw new functions.https.HttpsError('permission-denied', 'Not assigned to this job');
-      }
-      
-      // 6. Check for existing open entry (prevent overlap)
-      const openEntries = await db.collectionGroup('timeEntries')
-        .where('userId', '==', context.auth.uid)
-        .where('jobId', '==', validated.jobId)
-        .where('clockOut', '==', null)
+        throw new functions.https.HttpsError("permission-denied", "Job not in your organization");
+      }
+
+      if (!Array.isArray(jobData?.crewIds) || !jobData!.crewIds.includes(context.auth.uid)) {
+        throw new functions.https.HttpsError("permission-denied", "Not assigned to this job");
+      }
+
+      // 6) Prevent overlap (no open entry for this job)
+      const openEntries = await db
+        .collectionGroup("timeEntries")
+        .where("userId", "==", context.auth.uid)
+        .where("jobId", "==", validated.jobId)
+        .where("clockOut", "==", null)
         .limit(1)
         .get();
-      
+
       if (!openEntries.empty) {
-        functions.logger.warn('Clock-in overlap blocked', {
+        functions.logger.warn("Clock-in overlap blocked", {
           userId: context.auth.uid,
           jobId: validated.jobId,
           existingEntryId: openEntries.docs[0].id,
         });
-        throw new functions.https.HttpsError(
-          'failed-precondition',
-          'You have an open shift for this job'
-        );
-      }
-      
-      // 7. Create time entry
-      const entryRef = await db.collection('jobs').doc(validated.jobId)
-        .collection('timeEntries').add({
+        throw new functions.https.HttpsError("failed-precondition", "You have an open shift for this job");
+      }
+
+      // 7) Create time entry
+      const entryRef = await db
+        .collection("jobs")
+        .doc(validated.jobId)
+        .collection("timeEntries")
+        .add({
           orgId: userOrgId,
           userId: context.auth.uid,
           jobId: validated.jobId,
@@ -255,192 +248,167 @@
           geo: validated.geo || null,
           gpsMissing: !validated.geo,
           clientId: validated.clientId,
-          source: 'mobile',
+          source: "mobile",
           createdAt: admin.firestore.FieldValue.serverTimestamp(),
           updatedAt: admin.firestore.FieldValue.serverTimestamp(),
         });
-      
-      // 8. Create audit log entry
-      await db.collection('activity_logs').add({
+
+      // 8) Activity log
+      await db.collection("activity_logs").add({
         timestamp: admin.firestore.FieldValue.serverTimestamp(),
-        entity: 'time_entry',
-        action: 'TIME_IN',
+        entity: "time_entry",
+        action: "TIME_IN",
         actorUid: context.auth.uid,
         orgId: userOrgId,
         details: {
           jobId: validated.jobId,
           entryId: entryRef.id,
           hasGeo: !!validated.geo,
-          source: 'mobile',
+          source: "mobile",
         },
       });
-      
-      // 9. Store idempotency record (48-hour TTL)
+
+      // 9) Store idempotency record (48-hour TTL)
       const result = { success: true, entryId: entryRef.id };
       await idempotencyDocRef.set({
         key: idempotencyKey,
-        operation: 'clock_in',
+        operation: "clock_in",
         resourceId: entryRef.id,
         result,
         processedAt: admin.firestore.FieldValue.serverTimestamp(),
-        expiresAt: admin.firestore.Timestamp.fromDate(
-          new Date(Date.now() + 48 * 60 * 60 * 1000)
-        ),
+        expiresAt: admin.firestore.Timestamp.fromDate(new Date(Date.now() + 48 * 60 * 60 * 1000)),
       });
-      
-      // 10. Log telemetry
-      functions.logger.info('Clock-in success', {
+
+      // 10) Telemetry
+      functions.logger.info("Clock-in success", {
         userId: context.auth.uid,
         jobId: validated.jobId,
         hasGeo: !!validated.geo,
         entryId: entryRef.id,
       });
-      
+
       return result;
     } catch (error) {
       if (error instanceof z.ZodError) {
-        throw new functions.https.HttpsError('invalid-argument', error.message);
+        throw new functions.https.HttpsError("invalid-argument", error.message);
       }
       throw error;
     }
   });
 
+// ============================================================
+// Legacy markPaymentPaid (compat; prefer payments/markPaidManual)
+// ============================================================
+
 /**
  * C3: Mark payment as paid (Manual payment - check/cash)
- * Only callable by admins
- * Idempotent via idempotency key
- */
-=======
- * Legacy markPaymentPaid (to be deprecated in favor of markPaidManual)
- * 
- * TODO: Remove after migrating all clients to markPaidManual
- * This is kept for backward compatibility during transition period.
- */
-import {z} from 'zod';
-
-const markPaymentPaidSchema = z.object({
-  invoiceId: z.string().min(1),
-  amount: z.number().positive(),
-  paymentMethod: z.enum(['check', 'cash']),
-  notes: z.string().optional(),
-  idempotencyKey: z.string().optional(),
-});
-
->>>>>>> 116ac4b0
+ * Legacy callable maintained temporarily for backward compatibility.
+ * Prefer using payments/markPaidManual.
+ */
 export const markPaymentPaid = functions.https.onCall(async (data, context) => {
   // Verify authentication
   if (!context.auth) {
-    throw new functions.https.HttpsError('unauthenticated', 'User must be authenticated');
+    throw new functions.https.HttpsError("unauthenticated", "User must be authenticated");
   }
 
   // Verify admin role
-  const userDoc = await db.collection('users').doc(context.auth.uid).get();
-  if (!userDoc.exists || userDoc.data()?.role !== 'admin') {
-    throw new functions.https.HttpsError('permission-denied', 'User must be an admin');
-  }
-
-  // Validate input
+  const userDoc = await db.collection("users").doc(context.auth.uid).get();
+  if (!userDoc.exists || userDoc.data()?.role !== "admin") {
+    throw new functions.https.HttpsError("permission-denied", "User must be an admin");
+  }
+
   try {
+    // Validate input using current schema
     const validatedData = ManualPaymentSchema.parse(data);
-    
-    // Generate idempotency key if not provided
-    const idempotencyKey = validatedData.idempotencyKey || 
-                          `markPaid:${validatedData.invoiceId}:${Date.now()}`;
-    const idempotencyDocRef = db.collection('idempotency').doc(idempotencyKey);
-    
-    // Check if this operation was already processed
-    const idempotencyDoc = await idempotencyDocRef.get();
-    if (idempotencyDoc.exists) {
-      functions.logger.info('Idempotent request detected', {idempotencyKey});
-      const storedResult = idempotencyDoc.data()?.result as {success: boolean; paymentId: string};
+
+    // Idempotency
+    const idempotencyKey =
+      validatedData.idempotencyKey || `markPaid:${validatedData.invoiceId}:${Date.now()}`;
+    const idempotencyDocRef = db.collection("idempotency").doc(idempotencyKey);
+
+    const already = await idempotencyDocRef.get();
+    if (already.exists) {
+      functions.logger.info("Idempotent request detected", { idempotencyKey });
+      const storedResult = already.data()?.result as { success: boolean; paymentId: string };
       return storedResult;
     }
-    
-    // Get invoice to get amount
-    const invoiceDoc = await db.collection('invoices').doc(validatedData.invoiceId).get();
+
+    // Fetch invoice
+    const invoiceDoc = await db.collection("invoices").doc(validatedData.invoiceId).get();
     if (!invoiceDoc.exists) {
-      throw new functions.https.HttpsError('not-found', 'Invoice not found');
-    }
-    
+      throw new functions.https.HttpsError("not-found", "Invoice not found");
+    }
+
     const invoiceData = invoiceDoc.data();
     if (invoiceData?.paid) {
-      throw new functions.https.HttpsError('failed-precondition', 'Invoice already paid');
+      throw new functions.https.HttpsError("failed-precondition", "Invoice already paid");
     }
 
     // Create payment record
-    const paymentRef = await db.collection('payments').add({
+    const paymentRef = await db.collection("payments").add({
       invoiceId: validatedData.invoiceId,
-      amount: invoiceData?.total || 0,
+      amount: invoiceData?.total ?? 0,
       paymentMethod: validatedData.method,
-      reference: validatedData.reference || null,
-      status: 'completed',
-      notes: validatedData.note,
+      reference: validatedData.reference ?? null,
+      status: "completed",
+      notes: validatedData.note ?? null,
       markedBy: context.auth.uid,
       createdAt: admin.firestore.FieldValue.serverTimestamp(),
       updatedAt: admin.firestore.FieldValue.serverTimestamp(),
     });
 
-    // Add audit log entry
-    await paymentRef.collection('audit').add({
-      action: 'payment_marked_paid',
+    // Audit nested under payment
+    await paymentRef.collection("audit").add({
+      action: "payment_marked_paid",
       performedBy: context.auth.uid,
       timestamp: admin.firestore.FieldValue.serverTimestamp(),
       details: {
-        amount: invoiceData?.total || 0,
+        amount: invoiceData?.total ?? 0,
         paymentMethod: validatedData.method,
-        reference: validatedData.reference,
+        reference: validatedData.reference ?? null,
       },
     });
-    
-    // Create activity log entry
-    await db.collection('activity_logs').add({
+
+    // Activity log (collection-level)
+    await db.collection("activity_logs").add({
       timestamp: admin.firestore.FieldValue.serverTimestamp(),
-      entity: 'invoice',
-      action: 'INVOICE_MARK_PAID_MANUAL',
+      entity: "invoice",
+      action: "INVOICE_MARK_PAID_MANUAL",
       actorUid: context.auth.uid,
-      orgId: invoiceData?.orgId || null,
+      orgId: invoiceData?.orgId ?? null,
       details: {
         invoiceId: validatedData.invoiceId,
         paymentId: paymentRef.id,
-        amount: invoiceData?.total || 0,
+        amount: invoiceData?.total ?? 0,
         method: validatedData.method,
-        reference: validatedData.reference,
+        reference: validatedData.reference ?? null,
       },
     });
 
     // Update invoice status
-    await db.collection('invoices').doc(validatedData.invoiceId).update({
-      status: 'paid',
+    await db.collection("invoices").doc(validatedData.invoiceId).update({
+      status: "paid",
       paid: true,
       paidAt: admin.firestore.FieldValue.serverTimestamp(),
       updatedAt: admin.firestore.FieldValue.serverTimestamp(),
     });
 
-    functions.logger.info('Payment marked as paid', {paymentId: paymentRef.id});
-    
-    const result = {
-      success: true,
-      paymentId: paymentRef.id,
-    };
-    
-    // Store idempotency record
+    const result = { success: true, paymentId: paymentRef.id };
+
+    // Persist idempotency
     await idempotencyDocRef.set({
       result,
       processedAt: admin.firestore.FieldValue.serverTimestamp(),
       invoiceId: validatedData.invoiceId,
     });
-    
+
+    functions.logger.info("Payment marked as paid", { paymentId: paymentRef.id });
     return result;
   } catch (error) {
     if (error instanceof z.ZodError) {
-      throw new functions.https.HttpsError('invalid-argument', error.message);
-    }
-<<<<<<< HEAD
-    functions.logger.error('Error marking payment as paid:', error);
-    throw error;
-=======
-    functions.logger.error('Error marking payment as paid', error);
-    throw new functions.https.HttpsError('internal', 'An error occurred');
->>>>>>> 116ac4b0
+      throw new functions.https.HttpsError("invalid-argument", error.message);
+    }
+    functions.logger.error("Error marking payment as paid", error);
+    throw new functions.https.HttpsError("internal", "An error occurred");
   }
 });