--- conflicted
+++ resolved
@@ -4,286 +4,6 @@
 }).strict();
 
 import { z } from 'zod';
-<<<<<<< HEAD
-import { withValidation, publicEndpoint, authenticatedEndpoint, adminEndpoint } from '../withValidation';
-
-// Mock firebase-functions
-jest.mock('firebase-functions', () => {
-  const mockRunWith = jest.fn(() => ({
-    https: {
-      // eslint-disable-next-line @typescript-eslint/no-unsafe-return
-      onCall: jest.fn((handler: any) => handler),
-    },
-  }));
-
-  return {
-    https: {
-      HttpsError: class HttpsError extends Error {
-        constructor(public code: string, public message: string) {
-          super(message);
-          this.name = 'HttpsError';
-        }
-      },
-      // eslint-disable-next-line @typescript-eslint/no-unsafe-return
-      onCall: jest.fn((handler: any) => handler),
-    },
-    logger: {
-      debug: jest.fn(),
-      info: jest.fn(),
-      warn: jest.fn(),
-      error: jest.fn(),
-    },
-    runWith: mockRunWith,
-  };
-});
-
-// Mock firebase-admin
-jest.mock('firebase-admin', () => ({
-  firestore: jest.fn(() => ({
-    collection: jest.fn(() => ({
-      doc: jest.fn(() => ({
-        get: jest.fn(),
-      })),
-    })),
-  })),
-}));
-
-// Mock ops logger
-jest.mock('../../lib/ops', () => ({
-  log: {
-    child: jest.fn(() => ({
-      child: jest.fn(() => ({
-        warn: jest.fn(),
-        info: jest.fn(),
-        error: jest.fn(),
-        debug: jest.fn(),
-        perf: jest.fn(),
-      })),
-      warn: jest.fn(),
-      info: jest.fn(),
-      error: jest.fn(),
-      debug: jest.fn(),
-      perf: jest.fn(),
-    })),
-  },
-  getOrCreateRequestId: jest.fn(() => 'req_test_123'),
-}));
-
-import * as functions from 'firebase-functions';
-import * as admin from 'firebase-admin';
-
-describe('withValidation', () => {
-  beforeEach(() => {
-    jest.clearAllMocks();
-  });
-
-  const TestSchema = z.object({
-    name: z.string().min(1),
-    value: z.number().positive(),
-  }).strict();
-
-  type TestInput = z.infer<typeof TestSchema>;
-
-  describe('Authentication', () => {
-    it('should reject unauthenticated requests when requireAuth is true', async () => {
-      const handler = jest.fn(async (data: TestInput) => ({ success: true }));
-  const wrappedFn = withValidation(TestSchema, {})(handler);
-
-      const context = {
-        auth: undefined,
-        app: { token: 'valid' },
-        rawRequest: { headers: {} },
-      } as any;
-
-      await expect(
-        wrappedFn({ name: 'test', value: 42 } as any, context)
-      ).rejects.toThrow('User must be authenticated');
-
-      expect(handler).not.toHaveBeenCalled();
-    });
-
-    it('should allow authenticated requests', async () => {
-      const handler = jest.fn(async (data: TestInput) => ({ success: true, data }));
-  const wrappedFn = withValidation(TestSchema, {})(handler);
-
-      const context = {
-        auth: { uid: 'user_123', token: {} },
-        app: { token: 'valid' },
-        rawRequest: { headers: {} },
-      } as any;
-
-      const result = await wrappedFn({ name: 'test', value: 42 } as any, context);
-
-      expect(result).toEqual({ 
-        success: true, 
-        data: { name: 'test', value: 42 } 
-      });
-      expect(handler).toHaveBeenCalledWith(
-        { name: 'test', value: 42 },
-        expect.objectContaining({
-          auth: { uid: 'user_123', token: {} },
-          requestId: 'req_test_123',
-        })
-      );
-    });
-
-    it('should allow unauthenticated requests when requireAuth is false', async () => {
-      const handler = jest.fn(async (data: TestInput) => ({ success: true }));
-  const wrappedFn = withValidation(TestSchema, {})(handler);
-
-      const context = {
-        auth: undefined,
-        app: { token: 'valid' },
-        rawRequest: { headers: {} },
-      } as any;
-
-      const result = await wrappedFn({ name: 'test', value: 42 } as any, context);
-
-      expect(result).toEqual({ success: true });
-      expect(handler).toHaveBeenCalled();
-    });
-  });
-
-  describe('App Check', () => {
-    it('should reject requests without App Check when requireAppCheck is true', async () => {
-      const handler = jest.fn(async (data: TestInput) => ({ success: true }));
-      const wrappedFn = withValidation(TestSchema, { 
-  // requireAuth: true,
-  // requireAppCheck: true,
-      })(handler);
-
-      const context = {
-        auth: { uid: 'user_123', token: {} },
-        app: undefined,
-        rawRequest: { headers: {} },
-      } as any;
-
-      await expect(
-        wrappedFn({ name: 'test', value: 42 } as any, context)
-      ).rejects.toThrow('App Check validation failed');
-
-      expect(handler).not.toHaveBeenCalled();
-    });
-
-    it('should allow requests with valid App Check', async () => {
-      const handler = jest.fn(async (data: TestInput) => ({ success: true }));
-      const wrappedFn = withValidation(TestSchema, { 
-  // requireAuth: true,
-  // requireAppCheck: true,
-      })(handler);
-
-      const context = {
-        auth: { uid: 'user_123', token: {} },
-        app: { token: 'valid_app_check_token' },
-        rawRequest: { headers: {} },
-      } as any;
-
-      const result = await wrappedFn({ name: 'test', value: 42 } as any, context);
-
-      expect(result).toEqual({ success: true });
-      expect(handler).toHaveBeenCalled();
-    });
-
-    it('should allow requests without App Check when requireAppCheck is false', async () => {
-      const handler = jest.fn(async (data: TestInput) => ({ success: true }));
-      const wrappedFn = withValidation(TestSchema, { 
-  // requireAuth: true,
-  // requireAppCheck: false,
-      })(handler);
-
-      const context = {
-        auth: { uid: 'user_123', token: {} },
-        app: undefined,
-        rawRequest: { headers: {} },
-      } as any;
-
-      const result = await wrappedFn({ name: 'test', value: 42 } as any, context);
-
-      expect(result).toEqual({ success: true });
-      expect(handler).toHaveBeenCalled();
-    });
-  });
-
-  describe('Input Validation', () => {
-    it('should reject invalid input and return detailed error', async () => {
-      const handler = jest.fn(async (data: TestInput) => ({ success: true }));
-      const wrappedFn = withValidation(TestSchema, { 
-  // requireAuth: false,
-  // requireAppCheck: false,
-      })(handler);
-
-      const context = {
-        auth: undefined,
-        app: undefined,
-        rawRequest: { headers: {} },
-      } as any;
-
-      await expect(
-        wrappedFn({ name: '', value: -1 } as any, context)
-      ).rejects.toThrow(/Validation failed/);
-
-      expect(handler).not.toHaveBeenCalled();
-    });
-
-    it('should reject unknown fields in strict schema', async () => {
-      const handler = jest.fn(async (data: TestInput) => ({ success: true }));
-      const wrappedFn = withValidation(TestSchema, { 
-  // requireAuth: false,
-  // requireAppCheck: false,
-      })(handler);
-
-      const context = {
-        auth: undefined,
-        app: undefined,
-        rawRequest: { headers: {} },
-      } as any;
-
-      await expect(
-        wrappedFn({ name: 'test', value: 42, extra: 'field' } as any, context)
-      ).rejects.toThrow(/Validation failed/);
-
-      expect(handler).not.toHaveBeenCalled();
-    });
-
-    it('should accept valid input', async () => {
-      const handler = jest.fn(async (data: TestInput) => ({ 
-        success: true, 
-        received: data 
-      }));
-      const wrappedFn = withValidation(TestSchema, { 
-  // requireAuth: false,
-  // requireAppCheck: false,
-      })(handler);
-
-      const context = {
-        auth: undefined,
-        app: undefined,
-        rawRequest: { headers: {} },
-      } as any;
-
-      const result = await wrappedFn({ name: 'test', value: 42 } as any, context);
-
-      expect(result).toEqual({ 
-        success: true, 
-        received: { name: 'test', value: 42 } 
-      });
-      expect(handler).toHaveBeenCalledWith(
-        { name: 'test', value: 42 },
-        expect.any(Object)
-      );
-    });
-  });
-
-  describe('Admin Authorization', () => {
-    it('should reject non-admin users when requireAdmin is true', async () => {
-      const handler = jest.fn(async (data: TestInput) => ({ success: true }));
-      const wrappedFn = withValidation(TestSchema, { 
-  // requireAuth: true,
-  // requireAdmin: true,
-  // requireAppCheck: false,
-      })(handler);
-
-=======
 import { withValidation } from '../withValidation.js';
   describe('Admin Authorization', () => {
     it('should reject non-admin users when requireAdmin is true', async () => {
@@ -291,7 +11,6 @@
       const wrappedFnA = withValidation(TestSchema, { region: 'us-central1' })(handlerA);
       const contextA = { auth: { uid: 'user_123', token: {} }, app: undefined, rawRequest: { headers: {} } } as any;
       const inputA: any = { name: 'test', value: 42 };
->>>>>>> 223fdf41
       // Mock Firestore to return non-admin user
       const mockGetA = jest.fn().mockResolvedValue({ exists: true, data: () => ({ role: 'crew', orgId: 'org_123' }) });
       (require('firebase-admin').firestore as any).mockReturnValue({ collection: () => ({ doc: () => ({ get: mockGetA }) }) });
@@ -301,20 +20,10 @@
     });
 
     it('should allow admin users when requireAdmin is true', async () => {
-<<<<<<< HEAD
-      const handler = jest.fn(async (data: TestInput) => ({ success: true }));
-      const wrappedFn = withValidation(TestSchema, { 
-  // requireAuth: true,
-  // requireAdmin: true,
-  // requireAppCheck: false,
-      })(handler);
-
-=======
       const handlerB = jest.fn(async (input: any, context: any) => ({ success: true }));
       const wrappedFnB = withValidation(TestSchema, { region: 'us-central1' })(handlerB);
       const contextB = { auth: { uid: 'user_admin', token: {} }, app: undefined, rawRequest: { headers: {} } } as any;
       const inputB: any = { name: 'test', value: 42 };
->>>>>>> 223fdf41
       // Mock Firestore to return admin user
       const mockGetB = jest.fn().mockResolvedValue({ exists: true, data: () => ({ role: 'admin', orgId: 'org_123' }) });
       (require('firebase-admin').firestore as any).mockReturnValue({ collection: () => ({ doc: () => ({ get: mockGetB }) }) });
@@ -325,20 +34,10 @@
     });
 
     it('should reject when user profile not found', async () => {
-<<<<<<< HEAD
-      const handler = jest.fn(async (data: TestInput) => ({ success: true }));
-      const wrappedFn = withValidation(TestSchema, { 
-  // requireAuth: true,
-  // requireAdmin: true,
-  // requireAppCheck: false,
-      })(handler);
-
-=======
       const handlerC = jest.fn(async (input: any, context: any) => ({ success: true }));
       const wrappedFnC = withValidation(TestSchema, { region: 'us-central1' })(handlerC);
       const contextC = { auth: { uid: 'user_unknown', token: {} }, app: undefined, rawRequest: { headers: {} } } as any;
       const inputC: any = { name: 'test', value: 42 };
->>>>>>> 223fdf41
       // Mock Firestore to return non-existent user
       const mockGetC = jest.fn().mockResolvedValue({ exists: false });
       (require('firebase-admin').firestore as any).mockReturnValue({ collection: () => ({ doc: () => ({ get: mockGetC }) }) });
@@ -349,23 +48,11 @@
 
   describe('Custom Role Check', () => {
     it('should use custom role check function', async () => {
-<<<<<<< HEAD
-      const handler = jest.fn(async (data: TestInput) => ({ success: true }));
-      const customRoleCheck = jest.fn((role: string) => role === 'crewLead');
-      
-      const wrappedFn = withValidation(TestSchema, { 
-  // requireAuth: true,
-  // requireRole: customRoleCheck,
-  // requireAppCheck: false,
-      })(handler);
-
-=======
       const handlerD = jest.fn(async (input: any, context: any) => ({ success: true }));
       const customRoleCheckD = jest.fn((role: string) => role === 'crewLead');
       const wrappedFnD = withValidation(TestSchema, { region: 'us-central1' })(handlerD);
       const contextD = { auth: { uid: 'user_crewLead', token: {} }, app: undefined, rawRequest: { headers: {} } } as any;
       const inputD: any = { name: 'test', value: 42 };
->>>>>>> 223fdf41
       // Mock Firestore to return crew_lead user
       const mockGetD = jest.fn().mockResolvedValue({ exists: true, data: () => ({ role: 'crewLead', orgId: 'org_123' }) });
       (require('firebase-admin').firestore as any).mockReturnValue({ collection: () => ({ doc: () => ({ get: mockGetD }) }) });
@@ -376,23 +63,11 @@
     });
 
     it('should reject when custom role check fails', async () => {
-<<<<<<< HEAD
-      const handler = jest.fn(async (data: TestInput) => ({ success: true }));
-      const customRoleCheck = jest.fn((role: string) => role === 'admin');
-      
-      const wrappedFn = withValidation(TestSchema, { 
-  // requireAuth: true,
-  // requireRole: customRoleCheck,
-  // requireAppCheck: false,
-      })(handler);
-
-=======
       const handlerE = jest.fn(async (input: any, context: any) => ({ success: true }));
       const customRoleCheckE = jest.fn((role: string) => role === 'admin');
       const wrappedFnE = withValidation(TestSchema, { region: 'us-central1' })(handlerE);
       const contextE = { auth: { uid: 'user_crew', token: {} }, app: undefined, rawRequest: { headers: {} } } as any;
       const inputE: any = { name: 'test', value: 42 };
->>>>>>> 223fdf41
       // Mock Firestore to return regular crew user
       const mockGetE = jest.fn().mockResolvedValue({ exists: true, data: () => ({ role: 'crew', orgId: 'org_123' }) });
       (require('firebase-admin').firestore as any).mockReturnValue({ collection: () => ({ doc: () => ({ get: mockGetE }) }) });
@@ -404,91 +79,6 @@
 
   describe('Error Handling', () => {
     it('should wrap handler errors in HttpsError', async () => {
-<<<<<<< HEAD
-      const handler = jest.fn(async () => {
-        throw new Error('Internal handler error');
-      });
-      
-      const wrappedFn = withValidation(TestSchema, { 
-  // requireAuth: false,
-  // requireAppCheck: false,
-      })(handler);
-
-      const context = {
-        auth: undefined,
-        app: undefined,
-        rawRequest: { headers: {} },
-      } as any;
-
-      await expect(
-        wrappedFn({ name: 'test', value: 42 } as any, context)
-      ).rejects.toThrow('An internal error occurred');
-
-      expect(handler).toHaveBeenCalled();
-    });
-
-    it('should preserve HttpsError from handler', async () => {
-      const customError = new functions.https.HttpsError(
-        'not-found',
-        'Resource not found'
-      );
-      const handler = jest.fn(async () => {
-        throw customError;
-      });
-      
-      const wrappedFn = withValidation(TestSchema, { 
-  // requireAuth: false,
-  // requireAppCheck: false,
-      })(handler);
-
-      const context = {
-        auth: undefined,
-        app: undefined,
-        rawRequest: { headers: {} },
-      } as any;
-
-      await expect(
-        wrappedFn({ name: 'test', value: 42 } as any, context)
-      ).rejects.toThrow('Resource not found');
-
-      expect(handler).toHaveBeenCalled();
-    });
-  });
-
-  describe('Preset Configurations', () => {
-    it('should configure publicEndpoint preset correctly', () => {
-      const options = publicEndpoint();
-      expect(options).toEqual({
-        requireAuth: false,
-        requireAppCheck: true,
-      });
-    });
-
-    it('should configure authenticatedEndpoint preset correctly', () => {
-      const options = authenticatedEndpoint();
-      expect(options).toEqual({
-        requireAuth: true,
-        requireAppCheck: true,
-      });
-    });
-
-    it('should configure adminEndpoint preset correctly', () => {
-      const options = adminEndpoint();
-      expect(options).toEqual({
-        requireAuth: true,
-        requireAppCheck: true,
-        requireAdmin: true,
-      });
-    });
-
-    it('should allow overriding preset options', () => {
-  const options = adminEndpoint({});
-      expect(options).toEqual({
-  // requireAuth: true,
-  // requireAppCheck: false,
-        requireAdmin: true,
-      });
-=======
       const handlerF = jest.fn(async (input: any, context: any) => { throw new Error('Internal handler error'); });
       const wrappedFnF = withValidation(TestSchema, { region: 'us-central1' })(handlerF);
       const contextF = { auth: undefined, app: undefined } as any;
@@ -505,25 +95,14 @@
       const inputG: any = { name: 'test', value: 42 };
       await expect(wrappedFnG(inputG, contextG)).rejects.toThrow('Resource not found');
       expect(handlerG).toHaveBeenCalled();
->>>>>>> 223fdf41
     });
   });
 
   describe('Payload Size Validation', () => {
     it('should reject payloads larger than 10MB', async () => {
-<<<<<<< HEAD
-      const handler = jest.fn(async (data: TestInput) => ({ success: true }));
-      const wrappedFn = withValidation(TestSchema, { 
-  // requireAuth: false,
-  // requireAppCheck: false,
-      })(handler);
-
-      // Create a large payload (>10MB)
-=======
       const handlerH = jest.fn(async (input: any, context: any) => ({ success: true }));
       const wrappedFnH = withValidation(TestSchema, { region: 'us-central1' })(handlerH);
       const contextH = { auth: undefined, app: undefined } as any;
->>>>>>> 223fdf41
       const largeString = 'x'.repeat(11 * 1024 * 1024); // 11MB
       const inputH: any = { name: largeString, value: 42 };
       await expect(wrappedFnH(inputH, contextH)).rejects.toThrow(/Payload size.*exceeds maximum allowed size/);
@@ -531,33 +110,11 @@
     });
 
     it('should allow payloads smaller than 10MB', async () => {
-<<<<<<< HEAD
-      const handler = jest.fn(async (data: TestInput) => ({ success: true }));
-      const wrappedFn = withValidation(TestSchema, { 
-  // requireAuth: false,
-  // requireAppCheck: false,
-      })(handler);
-
-      const smallPayload = {
-        name: 'test',
-        value: 42,
-      };
-
-      const context = {
-        auth: undefined,
-        app: undefined,
-        rawRequest: { headers: {} },
-      } as any;
-
-      const result = await wrappedFn(smallPayload as any, context);
-
-=======
       const handlerI = jest.fn(async (input: any, context: any) => ({ success: true }));
       const wrappedFnI = withValidation(TestSchema, { region: 'us-central1' })(handlerI);
       const contextI = { auth: undefined, app: undefined } as any;
       const inputI: any = { name: 'small', value: 42 };
       const result = await wrappedFnI(inputI, contextI);
->>>>>>> 223fdf41
       expect(result).toEqual({ success: true });
       expect(handlerI).toHaveBeenCalled();
     });
