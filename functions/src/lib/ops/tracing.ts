<<<<<<< HEAD

export type SpanLike = {
  setAttribute: (k: string, v: unknown) => void;
  recordException: (e: unknown) => void;
  end: () => void;
};

const noopSpan: SpanLike = {
  setAttribute: () => {},
  recordException: () => {},
  end: () => {},
};

export function initializeTracer(_serviceName = 'functions'): void {
  // Optional real tracer init (OTel), or keep as no-op for cold-start savings
}

export function startChildSpan(_name: string): SpanLike {
  // If you wire real OTel later, return real span here; keep fallback:
  return noopSpan;
}

export function withSpan<T>(name: string, fn: () => Promise<T>): Promise<T> {
  const span = startChildSpan(name);
  return fn()
    .catch((e) => {
      span.recordException(e);
      throw e;
    })
    .finally(() => span.end());
}

export function getCurrentSpan(): SpanLike { return noopSpan; }
export function setSpanAttribute(_k: string, _v: unknown): void {}
export function recordSpanException(_e: unknown): void {}
=======
export interface SpanLike {
  setAttribute: (_k: string, _v: unknown) => void;
  recordException: (_e: unknown) => void;
  end: () => void;
}

const noopSpan: SpanLike = {
  setAttribute: () => {},
  recordException: () => {},
  end: () => {},
};

export function initializeTracer(): void {
  // Optional real tracer init (OTel), or keep as no-op for cold-start savings
}

export function startChildSpan(): SpanLike {
  // If you wire real OTel later, return real span here; keep fallback:
  return noopSpan;
}

export function withSpan<T>(fn: () => Promise<T>): Promise<T> {
  const span = startChildSpan();
  return fn()
    .catch((e) => {
      span.recordException(e);
      throw e;
    })
    .finally(() => span.end());
}

export function getCurrentSpan(): SpanLike { return noopSpan; }
export function setSpanAttribute(): void {}
export function recordSpanException(): void {}
>>>>>>> 223fdf41
<|MERGE_RESOLUTION|>--- conflicted
+++ resolved
@@ -1,40 +1,3 @@
-<<<<<<< HEAD
-
-export type SpanLike = {
-  setAttribute: (k: string, v: unknown) => void;
-  recordException: (e: unknown) => void;
-  end: () => void;
-};
-
-const noopSpan: SpanLike = {
-  setAttribute: () => {},
-  recordException: () => {},
-  end: () => {},
-};
-
-export function initializeTracer(_serviceName = 'functions'): void {
-  // Optional real tracer init (OTel), or keep as no-op for cold-start savings
-}
-
-export function startChildSpan(_name: string): SpanLike {
-  // If you wire real OTel later, return real span here; keep fallback:
-  return noopSpan;
-}
-
-export function withSpan<T>(name: string, fn: () => Promise<T>): Promise<T> {
-  const span = startChildSpan(name);
-  return fn()
-    .catch((e) => {
-      span.recordException(e);
-      throw e;
-    })
-    .finally(() => span.end());
-}
-
-export function getCurrentSpan(): SpanLike { return noopSpan; }
-export function setSpanAttribute(_k: string, _v: unknown): void {}
-export function recordSpanException(_e: unknown): void {}
-=======
 export interface SpanLike {
   setAttribute: (_k: string, _v: unknown) => void;
   recordException: (_e: unknown) => void;
@@ -69,4 +32,3 @@
 export function getCurrentSpan(): SpanLike { return noopSpan; }
 export function setSpanAttribute(): void {}
 export function recordSpanException(): void {}
->>>>>>> 223fdf41
