export interface SpanLike {
  setAttribute: (_k: string, _v: unknown) => void;
  recordException: (_e: unknown) => void;
  end: () => void;
}

const noopSpan: SpanLike = {
  setAttribute: () => {},
  recordException: () => {},
  end: () => {},
};

export function initializeTracer(): void {
  // Optional real tracer init (OTel), or keep as no-op for cold-start savings
}

<<<<<<< HEAD
export function startChildSpan(): SpanLike {
  // If you wire real OTel later, return real span here; keep fallback:
=======
export function startChildSpan(name?: string): SpanLike {
  // If you wire real OTel later, you can use `name` to name the span.
  // Keep a minimal no-op span for cold-start savings.
  void name; // currently unused in the no-op implementation
>>>>>>> 1ae8a9f9
  return noopSpan;
}

export function withSpan<T>(fn: () => Promise<T>): Promise<T> {
  const span = startChildSpan();
  return fn()
    .catch((e) => {
      span.recordException(e);
      throw e;
    })
    .finally(() => span.end());
}

export function getCurrentSpan(): SpanLike { return noopSpan; }
export function setSpanAttribute(): void {}
export function recordSpanException(): void {}
<|MERGE_RESOLUTION|>--- conflicted
+++ resolved
@@ -14,15 +14,10 @@
   // Optional real tracer init (OTel), or keep as no-op for cold-start savings
 }
 
-<<<<<<< HEAD
-export function startChildSpan(): SpanLike {
-  // If you wire real OTel later, return real span here; keep fallback:
-=======
 export function startChildSpan(name?: string): SpanLike {
   // If you wire real OTel later, you can use `name` to name the span.
   // Keep a minimal no-op span for cold-start savings.
   void name; // currently unused in the no-op implementation
->>>>>>> 1ae8a9f9
   return noopSpan;
 }
 
