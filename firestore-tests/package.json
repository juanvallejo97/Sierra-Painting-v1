{
  "name": "firestore-rules-tests",
  "private": true,
  "type": "module",
  "scripts": {
    "test": "node --test --test-reporter=spec ./rules.spec.mjs"
  },
  "dependencies": {
<<<<<<< HEAD
    "@firebase/rules-unit-testing": "^3.0.0",
    "firebase": "^12.3.0"
=======
    "@firebase/rules-unit-testing": "^5.0.0",
    "firebase": "^10.0.0"
>>>>>>> d4b7b98a
  }
}<|MERGE_RESOLUTION|>--- conflicted
+++ resolved
@@ -6,12 +6,7 @@
     "test": "node --test --test-reporter=spec ./rules.spec.mjs"
   },
   "dependencies": {
-<<<<<<< HEAD
-    "@firebase/rules-unit-testing": "^3.0.0",
-    "firebase": "^12.3.0"
-=======
     "@firebase/rules-unit-testing": "^5.0.0",
     "firebase": "^10.0.0"
->>>>>>> d4b7b98a
   }
 }