--- conflicted
+++ resolved
@@ -14,14 +14,8 @@
 │   └── manage-flags.sh          # Feature flag management
 ├── rollback/                    # Rollback procedures
 │   └── rollback-functions.sh    # Function rollback helper
-<<<<<<< HEAD
-├── deploy_canary.sh             # Deploy with 10% traffic split
-├── promote_canary.sh            # Promote canary (10%→50%→100%)
-├── rollback.sh                  # One-command rollback
-=======
 ├── quality.sh                   # Code quality checks
 ├── generate-docs.sh             # Generate API documentation
->>>>>>> 3090b580
 └── build-and-deploy.sh          # Legacy web app build script
 ```
 
