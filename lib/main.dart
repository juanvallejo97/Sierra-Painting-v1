// lib/main.dart
import 'dart:async';
import 'dart:ui';

import 'package:firebase_app_check/firebase_app_check.dart';
import 'package:firebase_core/firebase_core.dart';
import 'package:firebase_crashlytics/firebase_crashlytics.dart';
import 'package:firebase_performance/firebase_performance.dart';
import 'package:flutter/foundation.dart' show kIsWeb, kReleaseMode;
import 'package:flutter/material.dart';
import 'package:flutter_dotenv/flutter_dotenv.dart';
import 'package:flutter_riverpod/flutter_riverpod.dart';
<<<<<<< HEAD
=======
import 'package:sierra_painting/core/env/build_flags.dart';
>>>>>>> 812595a5
import 'package:sierra_painting/firebase_options.dart';
import 'package:sierra_painting/infra/perf/performance_monitor.dart';
import 'package:sierra_painting/router.dart';

/// Test-mode flag (set by tests via --dart-define=FLUTTER_TEST=true)
const bool kFlutterTestMode = bool.fromEnvironment(
  'FLUTTER_TEST',
  defaultValue: false,
);

Future<void> main() async {
  // --- A2 Perf: app_boot trace (safe in tests) --------------------------
  final bootTrace = await PerformanceMonitor.instance.start('app_boot');

  await runZonedGuarded<Future<void>>(
    () async {
      WidgetsFlutterBinding.ensureInitialized();
      await _initializeApp();
<<<<<<< HEAD
      if (!kIsWeb && !kFlutterTestMode) {
        FlutterError.onError = (FlutterErrorDetails details) {
          FlutterError.presentError(details);
          FirebaseCrashlytics.instance.recordFlutterFatalError(details);
        };
        PlatformDispatcher.instance.onError = (error, stack) {
          FirebaseCrashlytics.instance.recordError(error, stack, fatal: true);
          return true;
        };
      }
      runApp(const ProviderScope(child: SierraPaintingApp()));

      // Stop after first frame (app "visually ready")
      WidgetsBinding.instance.addPostFrameCallback((_) async {
        await bootTrace.stop();
      });
    },
    (error, stack) async {
      if (!kIsWeb && !kFlutterTestMode) {
        await FirebaseCrashlytics.instance.recordError(
          error,
          stack,
          fatal: true,
        );
      } else {
        // ignore: avoid_print
        debugPrint('Top-level error (web/test): $error\n$stack');
      }
    },
  );
}

Future<void> _initializeApp() async {
  debugPrint('Initializing app...'); // Debug print
  // Load env only when not running tests; ignore missing file quietly.
  if (!kFlutterTestMode) {
=======

      // Only set up Crashlytics error handlers when NOT in test mode
      if (!kIsWeb && !isUnderTest) {
        FlutterError.onError = (FlutterErrorDetails details) {
          FlutterError.presentError(details);
          FirebaseCrashlytics.instance.recordFlutterFatalError(details);
        };

        PlatformDispatcher.instance.onError = (error, stack) {
          FirebaseCrashlytics.instance.recordError(error, stack, fatal: true);
          return true;
        };
      }

      runApp(const ProviderScope(child: SierraPaintingApp()));

      // Stop after first frame (app "visually ready")
      WidgetsBinding.instance.addPostFrameCallback((_) async {
        await bootTrace.stop();
      });
    },
    (error, stack) async {
      if (!kIsWeb && !isUnderTest) {
        await FirebaseCrashlytics.instance.recordError(
          error,
          stack,
          fatal: true,
        );
      } else {
        debugPrint('Top-level error (web/test): $error\n$stack');
      }
    },
  );
}

Future<void> _initializeApp() async {
  debugPrint('Initializing app...'); // Debug print
  // Load env only when not running tests; ignore missing file quietly.
  if (!isUnderTest) {
>>>>>>> 812595a5
    final envFile = kIsWeb ? 'assets/config/public.env' : '.env';
    try {
      await dotenv.load(fileName: envFile);
      // Diagnostic (keys only, no values)
      final hasEnable = dotenv.env.containsKey('ENABLE_APP_CHECK');
      final hasV3 = dotenv.env.containsKey('RECAPTCHA_V3_SITE_KEY');
      final hasLegacy = dotenv.env.containsKey('RECAPTCHA_SITE_KEY');
      debugPrint(
        '_initializeApp: dotenv loaded ($envFile) — '
        'ENABLE_APP_CHECK=$hasEnable, V3_KEY=$hasV3, LEGACY_KEY=$hasLegacy',
      );
    } catch (e) {
      debugPrint('_initializeApp: dotenv failed to load ($envFile): $e');
    }
  }
<<<<<<< HEAD

  // Firebase core
  debugPrint('Initializing Firebase...'); // Debug print
  await Firebase.initializeApp(options: DefaultFirebaseOptions.currentPlatform);
  // Skip App Check & Performance during tests
  if (!kFlutterTestMode) {
    await _activateAppCheck();
  }
  if (!kIsWeb && kReleaseMode && !kFlutterTestMode) {
    await FirebasePerformance.instance.setPerformanceCollectionEnabled(true);
  }
  debugPrint('App initialization complete.'); // Debug print
}

Future<void> _activateAppCheck() async {
  final enableAppCheck =
      (dotenv.env['ENABLE_APP_CHECK'] ?? 'true').toLowerCase() == 'true';

  if (!enableAppCheck) {
    // ignore: avoid_print
    debugPrint('App Check: disabled via env');
    return;
  }

=======

  // Firebase core - skip entirely in test mode
  if (!isUnderTest) {
    debugPrint('Initializing Firebase...'); // Debug print
    await Firebase.initializeApp(
      options: DefaultFirebaseOptions.currentPlatform,
    );
    // App Check & Performance
    await _activateAppCheck();
    if (!kIsWeb && kReleaseMode) {
      await FirebasePerformance.instance.setPerformanceCollectionEnabled(true);
    }
  } else {
    debugPrint('Skipping Firebase initialization in test mode.');
  }
  debugPrint('App initialization complete.'); // Debug print
}

Future<void> _activateAppCheck() async {
  final enableAppCheck =
      (dotenv.env['ENABLE_APP_CHECK'] ?? 'true').toLowerCase() == 'true';

  if (!enableAppCheck) {
    // ignore: avoid_print
    debugPrint('App Check: disabled via env');
    return;
  }

>>>>>>> 812595a5
  // For Web:
  // 1) To use reCAPTCHA v3, set RECAPTCHA_V3_SITE_KEY in public.env.
  // 2) For local/dev, you can enable debug by setting
  //    window.FIREBASE_APPCHECK_DEBUG_TOKEN = true in index.html
  //    (you already saw the token printed in your console).
  final v3Key = dotenv.env['RECAPTCHA_V3_SITE_KEY'];

  try {
    if (kIsWeb && v3Key != null && v3Key.isNotEmpty) {
      // Newer API (firebase_app_check >= 0.3): ReCaptchaV3Provider
      try {
        await FirebaseAppCheck.instance.activate(
<<<<<<< HEAD
          webProvider: ReCaptchaV3Provider(v3Key),
=======
          providerWeb: ReCaptchaV3Provider(v3Key),
>>>>>>> 812595a5
          androidProvider: AndroidProvider.debug, // or playIntegrity in prod
          appleProvider:
              AppleProvider.debug, // or appAttest/deviceCheck in prod
        );
      } catch (_) {
        // Back-compat API (older plugin versions use webRecaptchaSiteKey)
        await FirebaseAppCheck.instance.activate(
<<<<<<< HEAD
          webProvider: ReCaptchaV3Provider(v3Key),
=======
          providerWeb: ReCaptchaV3Provider(v3Key),
>>>>>>> 812595a5
          androidProvider: AndroidProvider.debug,
          appleProvider: AppleProvider.debug,
        );
      }
      // ignore: avoid_print
      debugPrint(
        'App Check: activation succeeded on web (v3 site key detected).',
      );
    } else {
      // Mobile or no site key on web — still activate (debug providers ok for dev)
      await FirebaseAppCheck.instance.activate(
        androidProvider: kReleaseMode
            ? AndroidProvider.playIntegrity
            : AndroidProvider.debug,
        appleProvider: kReleaseMode
            ? AppleProvider.appAttest
            : AppleProvider.debug,
      );
      // ignore: avoid_print
      debugPrint('App Check: activation succeeded (mobile or debug).');
    }
  } catch (e) {
    // ignore: avoid_print
    debugPrint('App Check: activation failed — $e');
  }
}

class SierraPaintingApp extends StatelessWidget {
  const SierraPaintingApp({super.key});

  @override
  Widget build(BuildContext context) {
    return MaterialApp(
      title: 'Sierra Painting',
      debugShowCheckedModeBanner: false,
      theme: ThemeData(
        // keep your text theme or customize as needed
        textTheme: ThemeData.light().textTheme,
        useMaterial3: true,
      ),
      darkTheme: ThemeData(
        textTheme: ThemeData.dark().textTheme,
        useMaterial3: true,
      ),
      // 👇 Key fix: give the app a starting route and a route generator.
      initialRoute: '/', // Updated to align with router configuration
      onGenerateRoute: onGenerateRoute,
    );
  }
}

// Confirm Crashlytics & AppCheck gating for web/tests vs. real devices.<|MERGE_RESOLUTION|>--- conflicted
+++ resolved
@@ -10,10 +10,7 @@
 import 'package:flutter/material.dart';
 import 'package:flutter_dotenv/flutter_dotenv.dart';
 import 'package:flutter_riverpod/flutter_riverpod.dart';
-<<<<<<< HEAD
-=======
 import 'package:sierra_painting/core/env/build_flags.dart';
->>>>>>> 812595a5
 import 'package:sierra_painting/firebase_options.dart';
 import 'package:sierra_painting/infra/perf/performance_monitor.dart';
 import 'package:sierra_painting/router.dart';
@@ -32,8 +29,9 @@
     () async {
       WidgetsFlutterBinding.ensureInitialized();
       await _initializeApp();
-<<<<<<< HEAD
-      if (!kIsWeb && !kFlutterTestMode) {
+
+      // Only set up Crashlytics error handlers when NOT in test mode
+      if (!kIsWeb && !isUnderTest) {
         FlutterError.onError = (FlutterErrorDetails details) {
           FlutterError.presentError(details);
           FirebaseCrashlytics.instance.recordFlutterFatalError(details);
@@ -43,47 +41,6 @@
           return true;
         };
       }
-      runApp(const ProviderScope(child: SierraPaintingApp()));
-
-      // Stop after first frame (app "visually ready")
-      WidgetsBinding.instance.addPostFrameCallback((_) async {
-        await bootTrace.stop();
-      });
-    },
-    (error, stack) async {
-      if (!kIsWeb && !kFlutterTestMode) {
-        await FirebaseCrashlytics.instance.recordError(
-          error,
-          stack,
-          fatal: true,
-        );
-      } else {
-        // ignore: avoid_print
-        debugPrint('Top-level error (web/test): $error\n$stack');
-      }
-    },
-  );
-}
-
-Future<void> _initializeApp() async {
-  debugPrint('Initializing app...'); // Debug print
-  // Load env only when not running tests; ignore missing file quietly.
-  if (!kFlutterTestMode) {
-=======
-
-      // Only set up Crashlytics error handlers when NOT in test mode
-      if (!kIsWeb && !isUnderTest) {
-        FlutterError.onError = (FlutterErrorDetails details) {
-          FlutterError.presentError(details);
-          FirebaseCrashlytics.instance.recordFlutterFatalError(details);
-        };
-
-        PlatformDispatcher.instance.onError = (error, stack) {
-          FirebaseCrashlytics.instance.recordError(error, stack, fatal: true);
-          return true;
-        };
-      }
-
       runApp(const ProviderScope(child: SierraPaintingApp()));
 
       // Stop after first frame (app "visually ready")
@@ -109,7 +66,6 @@
   debugPrint('Initializing app...'); // Debug print
   // Load env only when not running tests; ignore missing file quietly.
   if (!isUnderTest) {
->>>>>>> 812595a5
     final envFile = kIsWeb ? 'assets/config/public.env' : '.env';
     try {
       await dotenv.load(fileName: envFile);
@@ -125,32 +81,6 @@
       debugPrint('_initializeApp: dotenv failed to load ($envFile): $e');
     }
   }
-<<<<<<< HEAD
-
-  // Firebase core
-  debugPrint('Initializing Firebase...'); // Debug print
-  await Firebase.initializeApp(options: DefaultFirebaseOptions.currentPlatform);
-  // Skip App Check & Performance during tests
-  if (!kFlutterTestMode) {
-    await _activateAppCheck();
-  }
-  if (!kIsWeb && kReleaseMode && !kFlutterTestMode) {
-    await FirebasePerformance.instance.setPerformanceCollectionEnabled(true);
-  }
-  debugPrint('App initialization complete.'); // Debug print
-}
-
-Future<void> _activateAppCheck() async {
-  final enableAppCheck =
-      (dotenv.env['ENABLE_APP_CHECK'] ?? 'true').toLowerCase() == 'true';
-
-  if (!enableAppCheck) {
-    // ignore: avoid_print
-    debugPrint('App Check: disabled via env');
-    return;
-  }
-
-=======
 
   // Firebase core - skip entirely in test mode
   if (!isUnderTest) {
@@ -179,7 +109,6 @@
     return;
   }
 
->>>>>>> 812595a5
   // For Web:
   // 1) To use reCAPTCHA v3, set RECAPTCHA_V3_SITE_KEY in public.env.
   // 2) For local/dev, you can enable debug by setting
@@ -192,11 +121,7 @@
       // Newer API (firebase_app_check >= 0.3): ReCaptchaV3Provider
       try {
         await FirebaseAppCheck.instance.activate(
-<<<<<<< HEAD
-          webProvider: ReCaptchaV3Provider(v3Key),
-=======
           providerWeb: ReCaptchaV3Provider(v3Key),
->>>>>>> 812595a5
           androidProvider: AndroidProvider.debug, // or playIntegrity in prod
           appleProvider:
               AppleProvider.debug, // or appAttest/deviceCheck in prod
@@ -204,11 +129,7 @@
       } catch (_) {
         // Back-compat API (older plugin versions use webRecaptchaSiteKey)
         await FirebaseAppCheck.instance.activate(
-<<<<<<< HEAD
-          webProvider: ReCaptchaV3Provider(v3Key),
-=======
           providerWeb: ReCaptchaV3Provider(v3Key),
->>>>>>> 812595a5
           androidProvider: AndroidProvider.debug,
           appleProvider: AppleProvider.debug,
         );
