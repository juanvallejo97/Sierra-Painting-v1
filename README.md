--- conflicted
+++ resolved
@@ -4,18 +4,63 @@
 [![Staging](https://github.com/juanvallejo97/Sierra-Painting-v1/actions/workflows/staging.yml/badge.svg)](https://github.com/juanvallejo97/Sierra-Painting-v1/actions/workflows/staging.yml)
 [![Production](https://github.com/juanvallejo97/Sierra-Painting-v1/actions/workflows/production.yml/badge.svg)](https://github.com/juanvallejo97/Sierra-Painting-v1/actions/workflows/production.yml)
 
-<<<<<<< HEAD
 A mobile-first painting business management app that helps small businesses manage operations,
 projects, estimates, invoices, and payments.
 
 ## Quickstart
+> **Professional mobile painting business management system** — Flutter + Firebase with offline-first architecture, RBAC, and production-ready deployment pipelines.
 
 **Expected time**: 5 minutes
-=======
-> **Professional mobile painting business management system** — Flutter + Firebase with offline-first architecture, RBAC, and production-ready deployment pipelines.
-
----
-
+
+**Prerequisites**: Flutter SDK ≥ 3.8.0, Node.js ≥ 18, Firebase CLI
+
+```bash
+# Clone and install dependencies
+git clone https://github.com/juanvallejo97/Sierra-Painting-v1.git
+cd Sierra-Painting-v1
+flutter pub get
+
+# Install Cloud Functions dependencies
+cd functions && npm ci && cd ..
+
+# Configure Firebase
+firebase login
+firebase use --add
+flutterfire configure
+
+# Start emulators (Terminal 1)
+firebase emulators:start
+
+# Run the app (Terminal 2)
+flutter run
+```
+
+**Expected result**: App opens and connects to local Firebase emulators at
+<http://localhost:4000>.
+
+For detailed setup instructions, see [Getting started](docs/tutorials/getting-started.md).
+
+## Key links
+
+- **Documentation**: [docs/](docs/)
+- **Contributing**: [CONTRIBUTING.md](CONTRIBUTING.md)
+- **Security**: [SECURITY.md](SECURITY.md)
+- **Changelog**: [GitHub Releases](https://github.com/juanvallejo97/Sierra-Painting-v1/releases)
+
+## Compatibility
+
+- **Language**: Dart (Flutter ≥ 3.8.0)
+- **Backend**: Firebase (Auth, Firestore, Functions, Storage)
+- **License**: MIT
+
+## Support
+
+- **Issues**: [GitHub Issues](https://github.com/juanvallejo97/Sierra-Painting-v1/issues)
+- **Security reports**: See [SECURITY.md](SECURITY.md)
+
+---
+
+**Copyright © 2024 Sierra Painting**
 ## Overview
 
 Sierra Painting is a **production-ready mobile application** for painting contractors to manage projects, time tracking, estimates, invoices, and payments. Built with enterprise patterns: deny-by-default security, reversible migrations, canary deployments, and comprehensive audit trails.
@@ -40,37 +85,10 @@
 
 ### Setup (3 commands)
 > **Automated Setup:** Use `./scripts/setup_env.sh` to automatically verify and install dependencies. See [DEPLOYMENT_INSTRUCTIONS.md](DEPLOYMENT_INSTRUCTIONS.md) for details.
->>>>>>> f34b7524
-
-**Prerequisites**: Flutter SDK ≥ 3.8.0, Node.js ≥ 18, Firebase CLI
+
+### 1) Clone & Install
 
 ```bash
-<<<<<<< HEAD
-# Clone and install dependencies
-git clone https://github.com/juanvallejo97/Sierra-Painting-v1.git
-cd Sierra-Painting-v1
-flutter pub get
-
-# Install Cloud Functions dependencies
-cd functions && npm ci && cd ..
-
-# Configure Firebase
-firebase login
-firebase use --add
-flutterfire configure
-
-# Start emulators (Terminal 1)
-firebase emulators:start
-
-# Run the app (Terminal 2)
-flutter run
-```
-
-**Expected result**: App opens and connects to local Firebase emulators at
-<http://localhost:4000>.
-
-For detailed setup instructions, see [Getting started](docs/tutorials/getting-started.md).
-=======
 # 1. Clone and install dependencies
 git clone https://github.com/juanvallejo97/Sierra-Painting-v1.git
 cd Sierra-Painting-v1 && flutter pub get && cd functions && npm ci && cd ..
@@ -272,31 +290,22 @@
 See [DEPLOYMENT_INSTRUCTIONS.md](DEPLOYMENT_INSTRUCTIONS.md) for comprehensive deployment guide.
 
 ### Monitoring Post-Deployment
->>>>>>> f34b7524
-
-## Key links
-
-- **Documentation**: [docs/](docs/)
-- **Contributing**: [CONTRIBUTING.md](CONTRIBUTING.md)
-- **Security**: [SECURITY.md](SECURITY.md)
-- **Changelog**: [GitHub Releases](https://github.com/juanvallejo97/Sierra-Painting-v1/releases)
-
-## Compatibility
-
-- **Language**: Dart (Flutter ≥ 3.8.0)
-- **Backend**: Firebase (Auth, Firestore, Functions, Storage)
-- **License**: MIT
-
-## Support
-
-<<<<<<< HEAD
-- **Issues**: [GitHub Issues](https://github.com/juanvallejo97/Sierra-Painting-v1/issues)
-- **Security reports**: See [SECURITY.md](SECURITY.md)
-
----
-
-**Copyright © 2024 Sierra Painting**
-=======
+
+**Staging:**
+- Firebase Console: https://console.firebase.google.com/project/sierra-painting-staging
+- Cloud Functions Logs: https://console.cloud.google.com/logs/query?project=sierra-painting-staging
+
+**Production:**
+- Firebase Console: https://console.firebase.google.com/project/sierra-painting-prod
+- Cloud Functions Logs: https://console.cloud.google.com/logs/query?project=sierra-painting-prod
+- Crashlytics: Monitor for 24 hours post-deployment
+
+See [Monitoring Guide](docs/ops/monitoring.md) for detailed monitoring procedures.
+
+### Rollback Procedures
+
+If issues are detected post-deployment:
+
 1. **Feature Flag Rollback** (fastest):
    ```bash
    scripts/remote-config/manage-flags.sh disable FEATURE_FLAG --project production
@@ -429,5 +438,4 @@
 
 **Version**: 1.0.0  
 **Last Updated**: 2024  
-**Status**: Production-Ready
->>>>>>> f34b7524
+**Status**: Production-Ready