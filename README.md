--- conflicted
+++ resolved
@@ -30,13 +30,10 @@
 - **Node.js** ≥ 18 — [Install](https://nodejs.org/)
 - **Firebase CLI** — `npm install -g firebase-tools`
 
-<<<<<<< HEAD
 ### Setup (3 commands)
-=======
 > **Automated Setup:** Use `./scripts/setup_env.sh` to automatically verify and install dependencies. See [DEPLOYMENT_INSTRUCTIONS.md](DEPLOYMENT_INSTRUCTIONS.md) for details.
 
 ### 1) Clone & Install
->>>>>>> 381fec7b
 
 ```bash
 # 1. Clone and install dependencies
@@ -209,32 +206,6 @@
 ```
 
 **See**: [docs/DEPLOYMENT.md](docs/DEPLOYMENT.md) for complete deployment procedures.
-
----
-
-## Testing & Validation
-
-```bash
-# Flutter tests
-flutter test --coverage
-
-# Functions tests
-cd functions && npm test
-
-# Firestore rules tests
-cd firestore-tests && npm test
-
-# Lint & analyze
-flutter analyze
-cd functions && npm run lint
-
-# Smoke tests (E2E)
-flutter test integration_test/app_smoke_test.dart
-```
-
-<<<<<<< HEAD
-**Coverage Targets**: 80%+ for services/repositories, 100% for security rules.
-=======
 **Environment:** `sierra-painting-prod`
 
 **Approval:** Required (configured in GitHub Environments)
@@ -277,7 +248,92 @@
 - Crashlytics: Monitor for 24 hours post-deployment
 
 See [Monitoring Guide](docs/ops/monitoring.md) for detailed monitoring procedures.
->>>>>>> 381fec7b
+
+### Rollback Procedures
+
+If issues are detected post-deployment:
+
+1. **Feature Flag Rollback** (fastest):
+   ```bash
+   scripts/remote-config/manage-flags.sh disable FEATURE_FLAG --project production
+   ```
+
+2. **Code Rollback** (requires redeployment):
+   ```bash
+   # Checkout previous version
+   git checkout v1.x.x
+   
+   # Deploy
+   cd functions && npm ci && npm run build
+   firebase deploy --only functions --project production
+   ```
+
+See [Rollback Procedures](docs/ui/ROLLBACK_PROCEDURES.md) for detailed rollback steps.
+
+📊 Performance Targets
+Operation	Target (P95)
+Sign-in	≤ 2.5s
+Clock-in (online)	≤ 2.5s
+Jobs Today load	≤ 2.0s
+Offline sync	≤ 5s per item
+PDF generation	≤ 10s
+
+Monitored via Firebase Performance & structured logs.
+
+🧑‍💻 Contributing
+Create a branch: git checkout -b feature/my-feature
+
+Use issue templates in .github/ISSUE_TEMPLATE/
+
+Follow CONTRIBUTING.md
+
+Run tests & lint before PR:
+flutter test && flutter analyze && (cd functions && npm test && npm run lint)
+
+Open a PR using the template
+
+🆘 Troubleshooting
+Emulators won’t start
+
+lsof -ti:4000,8080,9099,5001,9199 | xargs kill -9
+firebase emulators:start --clean
+Flutter build fails
+
+flutter clean
+flutter pub get
+flutter pub run build_runner build --delete-conflicting-outputs
+Functions deploy fails
+
+cd functions
+rm -rf node_modules lib
+npm ci
+npm run build
+firebase deploy --only functions
+More help: docs/EMULATORS.md · docs/APP_CHECK.md
+
+---
+
+## Testing & Validation
+
+```bash
+# Flutter tests
+flutter test --coverage
+
+# Functions tests
+cd functions && npm test
+
+# Firestore rules tests
+cd firestore-tests && npm test
+
+# Lint & analyze
+flutter analyze
+cd functions && npm run lint
+
+# Smoke tests (E2E)
+flutter test integration_test/app_smoke_test.dart
+```
+
+**Coverage Targets**: 80%+ for services/repositories, 100% for security rules.
 
 **See**: [docs/Testing.md](docs/Testing.md) for detailed testing strategy.
 
