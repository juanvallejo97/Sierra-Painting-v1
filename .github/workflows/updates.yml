--- conflicted
+++ resolved
@@ -10,19 +10,10 @@
   validate-updates:
     runs-on: ubuntu-latest
     steps:
-<<<<<<< HEAD
-      - uses: actions/checkout@v4
-      - name: Set up Flutter
-        uses: subosito/flutter-action@v2
-        with:
-          channel: stable
-      - name: Set up Node
-=======
       - name: Checkout repository
         uses: actions/checkout@v5
       
       - name: Setup Node.js
->>>>>>> 00db959c
         uses: actions/setup-node@v4
         with:
           node-version: '20'
@@ -43,16 +34,11 @@
   dependency-audit:
     runs-on: ubuntu-latest
     steps:
-<<<<<<< HEAD
-      - uses: actions/checkout@v4
-      - uses: actions/setup-node@v4
-=======
       - name: Checkout repository
         uses: actions/checkout@v5
       
       - name: Setup Node.js
         uses: actions/setup-node@v4
->>>>>>> 00db959c
         with:
           node-version: '20'
       - name: Audit npm projects
@@ -66,16 +52,11 @@
   version-check:
     runs-on: ubuntu-latest
     steps:
-<<<<<<< HEAD
-      - uses: actions/checkout@v4
-      - uses: subosito/flutter-action@v2
-=======
       - name: Checkout repository
         uses: actions/checkout@v5
       
       - name: Setup Flutter
         uses: subosito/flutter-action@v2
->>>>>>> 00db959c
         with:
           channel: stable
       - name: Pub outdated (non-failing)
