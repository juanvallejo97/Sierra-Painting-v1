--- conflicted
+++ resolved
@@ -1,155 +1,4 @@
 {
-<<<<<<< HEAD
-    "hosting": {
-        "site": "sierrapainting",
-        "public": "build/web",
-        "ignore": [
-            "firebase.json",
-            "**/.*",
-            "**/node_modules/**"
-        ],
-        "rewrites": [
-            {
-                "source": "**",
-                "destination": "/index.html"
-            }
-        ],
-        "headers": [
-            {
-                "source": "/index.html",
-                "headers": [
-                    {
-                        "key": "Cache-Control",
-                        "value": "no-cache"
-                    }
-                ]
-            },
-            {
-                "source": "**/*.html",
-                "headers": [
-                    {
-                        "key": "Cache-Control",
-                        "value": "no-cache"
-                    }
-                ]
-            },
-            {
-                "source": "**/*.js",
-                "headers": [
-                    {
-                        "key": "Cache-Control",
-                        "value": "public, max-age=0, must-revalidate"
-                    }
-                ]
-            },
-            {
-                "source": "flutter_service_worker.js",
-                "headers": [
-                    {
-                        "key": "Cache-Control",
-                        "value": "no-store"
-                    }
-                ]
-            },
-            {
-                "source": "**",
-                "headers": [
-                    {
-                        "key": "X-Content-Type-Options",
-                        "value": "nosniff"
-                    }
-                ]
-            }
-        ],
-        "remoteConfig": {
-            "killSwitchCrashlytics": true
-        }
-    },
-    "firestore": {
-        "rules": "firestore.rules",
-        "indexes": "firestore.indexes.json"
-    },
-    "storage": {
-        "rules": "storage.rules"
-    },
-    "functions": [
-        {
-            "source": "functions",
-            "codebase": "default",
-            "runtime": "nodejs20",
-            "predeploy": [
-                "npm run predeploy:functions"
-            ],
-            "ignore": [
-                "node_modules",
-                ".git",
-                "firebase-debug.log",
-                "firebase-debug.*.log",
-                "src/test"
-            ],
-            "endpoints": {
-                "api": {
-                    "region": "us-central1",
-                    "minInstances": 1,
-                    "concurrency": 80,
-                    "timeoutSeconds": 30,
-                    "memory": "512MiB"
-                },
-                "taskWorker": {
-                    "region": "us-central1",
-                    "minInstances": 0,
-                    "concurrency": 20,
-                    "timeoutSeconds": 60,
-                    "memory": "512MiB"
-                },
-                "warm": {
-                    "region": "us-central1",
-                    "minInstances": 0,
-                    "concurrency": 1,
-                    "timeoutSeconds": 10,
-                    "memory": "256MiB",
-                    "labels": {
-                        "purpose": "warmup"
-                    }
-                }
-            }
-        }
-    ],
-    "emulators": {
-        "auth": {
-            "host": "127.0.0.1",
-            "port": 58547
-        },
-        "ui": {
-            "port": 4401,
-            "enabled": false
-        },
-        "firestore": {
-            "port": 8080
-        }
-    },
-    "flutter": {
-        "platforms": {
-            "android": {
-                "default": {
-                    "projectId": "to-do-app-ac602",
-                    "appId": "1:138777646966:android:36104ede7ac939a87e0c57",
-                    "fileOutput": "android/app/google-services.json"
-                }
-            },
-            "dart": {
-                "lib/firebase_options.dart": {
-                    "projectId": "to-do-app-ac602",
-                    "configurations": {
-                        "android": "1:138777646966:android:36104ede7ac939a87e0c57",
-                        "ios": "1:138777646966:ios:eb8f44789bae81f27e0c57",
-                        "web": "1:138777646966:web:4d2b7855b2cb2b0c7e0c57"
-                    }
-                }
-            }
-        }
-    }
-=======
   "hosting": {
     "site": "sierrapainting",
     "public": "build/web",
@@ -263,5 +112,4 @@
     "rules": "firestore.rules",
     "indexes": "firestore.indexes.json"
   }
->>>>>>> 812595a5
 }