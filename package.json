--- conflicted
+++ resolved
@@ -8,7 +8,6 @@
     "test:rules": "firebase emulators:exec --only firestore \"vitest run tests/rules\"",
     "test": "jest --runInBand --detectOpenHandles --forceExit",
     "smoke": "node scripts/smoke.mjs",
-<<<<<<< HEAD
     "dev:serve": "npx serve -l 3000 ./scripts --no-clipboard",
     "validate:e2e": "node scripts/validate_runner.js",
     "validate:generate-config": "node scripts/generate_firebase_config.js",
@@ -28,8 +27,6 @@
   "smoke": "node scripts/smoke.mjs",
   "smoke:local": "node scripts/smoke.mjs http://127.0.0.1:8080",
     "spa": "node scripts/spa_server.mjs",
-=======
->>>>>>> da84a776
     "dev:serve": "npx serve -l 3000 ./scripts --no-clipboard",
     "validate:e2e": "node scripts/validate_runner.js",
     "validate:generate-config": "node scripts/generate_firebase_config.js",
