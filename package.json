{
  "name": "sierra-painting-ci",
  "version": "1.0.0",
  "private": true,
  "type": "module",
  "description": "Root package for CI testing infrastructure including Firestore rules tests",
  "scripts": {
    "test:rules": "firebase emulators:exec --only firestore \"vitest run tests/rules\"",
    "test": "jest --runInBand --detectOpenHandles --forceExit",
    "smoke": "node scripts/smoke.mjs",
<<<<<<< HEAD
    "dev:serve": "npx serve -l 3000 ./scripts --no-clipboard",
    "validate:e2e": "node scripts/validate_runner.js",
    "validate:generate-config": "node scripts/generate_firebase_config.js",
    "validate:create-user": "node scripts/create_user.js",
    "validate:run": "node scripts/validate_runner.js",
    "validate:local": "node scripts/local_validate.js",
    "clean:reset": "git clean -xdf -e node_modules",
    "predeploy:functions": "npm --prefix functions run build",
    "predeploy:web": "flutter build web --release"
  },
  "bin": {
    "spa-server": "scripts/spa_server.mjs"
  },
  "scripts": {
    "test:rules": "firebase emulators:exec --only firestore \"vitest run tests/rules\"",
    "test": "jest --runInBand --detectOpenHandles --forceExit",
  "smoke": "node scripts/smoke.mjs",
  "smoke:local": "node scripts/smoke.mjs http://127.0.0.1:8080",
    "spa": "node scripts/spa_server.mjs",
=======
>>>>>>> 62ae7257
    "dev:serve": "npx serve -l 3000 ./scripts --no-clipboard",
    "validate:e2e": "node scripts/validate_runner.js",
    "validate:generate-config": "node scripts/generate_firebase_config.js",
    "validate:create-user": "node scripts/create_user.js",
    "validate:run": "node scripts/validate_runner.js",
    "validate:local": "node scripts/local_validate.js",
    "clean:reset": "git clean -xdf -e node_modules",
    "predeploy:functions": "npm --prefix functions run build",
    "predeploy:web": "flutter build web --release"
  },
  "devDependencies": {
    "dotenv": "^16.3.1",
    "firebase-tools": "^13.9.1",
    "http-server": "^14.1.1",
    "node-fetch": "^3.3.2",
    "puppeteer": "^21.6.0",
    "vitest": "^2.1.3",
    "node-fetch": "^3.3.2"
  },
  "dependencies": {
    "dotenv": "16.4.5",
    "firebase-functions": "^6.4.0"
  }
}<|MERGE_RESOLUTION|>--- conflicted
+++ resolved
@@ -8,28 +8,6 @@
     "test:rules": "firebase emulators:exec --only firestore \"vitest run tests/rules\"",
     "test": "jest --runInBand --detectOpenHandles --forceExit",
     "smoke": "node scripts/smoke.mjs",
-<<<<<<< HEAD
-    "dev:serve": "npx serve -l 3000 ./scripts --no-clipboard",
-    "validate:e2e": "node scripts/validate_runner.js",
-    "validate:generate-config": "node scripts/generate_firebase_config.js",
-    "validate:create-user": "node scripts/create_user.js",
-    "validate:run": "node scripts/validate_runner.js",
-    "validate:local": "node scripts/local_validate.js",
-    "clean:reset": "git clean -xdf -e node_modules",
-    "predeploy:functions": "npm --prefix functions run build",
-    "predeploy:web": "flutter build web --release"
-  },
-  "bin": {
-    "spa-server": "scripts/spa_server.mjs"
-  },
-  "scripts": {
-    "test:rules": "firebase emulators:exec --only firestore \"vitest run tests/rules\"",
-    "test": "jest --runInBand --detectOpenHandles --forceExit",
-  "smoke": "node scripts/smoke.mjs",
-  "smoke:local": "node scripts/smoke.mjs http://127.0.0.1:8080",
-    "spa": "node scripts/spa_server.mjs",
-=======
->>>>>>> 62ae7257
     "dev:serve": "npx serve -l 3000 ./scripts --no-clipboard",
     "validate:e2e": "node scripts/validate_runner.js",
     "validate:generate-config": "node scripts/generate_firebase_config.js",
