--- conflicted
+++ resolved
@@ -26,13 +26,8 @@
     "@types/node": "^20",
     "@types/react": "^19",
     "@types/react-dom": "^18",
-<<<<<<< HEAD
-    "eslint": "^9",
-    "eslint-config-next": "14.2.33",
-=======
     "eslint": "^8",
     "eslint-config-next": "15.5.4",
->>>>>>> 1e294abe
     "postcss": "^8",
     "prettier": "^3.6.2",
     "prettier-plugin-tailwindcss": "^0.6.14",
