--- conflicted
+++ resolved
@@ -75,47 +75,6 @@
 
 
 lib/
-<<<<<<< HEAD
-├── main.dart                    # Application entry point, Firebase initialization
-├── firebase_options.dart        # Generated Firebase configuration
-├── app/                         # App-level configuration
-│   ├── app.dart                 # MaterialApp setup with theme
-│   └── router.dart              # GoRouter configuration with RBAC
-├── core/                        # Shared infrastructure
-│   ├── models/                  # Data models (QueueItem, etc.)
-│   ├── network/                 # API client with retry logic
-│   ├── providers/               # Riverpod providers (auth, Firestore)
-│   ├── services/                # Business services
-│   │   ├── haptic_service.dart  # Haptic feedback service
-│   │   ├── offline_service.dart # Offline storage (Hive)
-│   │   ├── queue_service.dart   # Offline queue management
-│   │   └── feature_flag_service.dart # Firebase Remote Config
-│   ├── telemetry/               # Observability services
-│   ├── utils/                   # Utility functions
-│   └── widgets/                 # Shared UI components
-├── design/                      # Design system
-│   ├── design.dart              # Barrel export for design system
-│   ├── tokens.dart              # Design tokens (colors, spacing, etc.)
-│   ├── theme.dart               # Material 3 theme configuration
-│   └── components/              # Reusable UI components
-│       ├── app_button.dart
-│       ├── app_input.dart
-│       ├── app_card.dart
-│       └── ...
-└── features/                    # Feature modules (feature-first structure)
-    ├── auth/
-    │   └── presentation/
-    │       └── login_screen.dart
-    ├── timeclock/
-    │   ├── data/                # Data layer (repositories)
-    │   ├── domain/              # Business logic
-    │   └── presentation/        # UI layer
-    ├── invoices/
-    ├── estimates/
-    ├── settings/
-    └── admin/
-```
-=======
 ├── main.dart # Entry point
 ├── app/
 │ ├── app.dart # MaterialApp setup
@@ -136,7 +95,6 @@
 └── shared/
 ├── widgets/ # Reusable UI
 └── models/ # Shared models
->>>>>>> 39721126
 
 
 ### State Management
@@ -188,36 +146,10 @@
 read: request.auth != null
 write: isAdmin(request.auth) && !changingProtectedFields()
 
-<<<<<<< HEAD
-### ✅ Single Pattern: Riverpod
-
-**Decision:** Sierra Painting uses **Riverpod 3.0+** exclusively for all state management.
-
-**Why Riverpod:**
-- Type-safe dependency injection
-- Testability (easy to mock providers)
-- Compile-time safety (no runtime reflection)
-- Built-in support for async operations
-- Granular rebuilds (better performance)
-
-**Forbidden Patterns:**
-- ❌ Provider package (old, less type-safe)
-- ❌ BLoC pattern (too verbose for this project)
-- ❌ GetX (state + routing coupling, global state issues)
-- ❌ setState for global state (local widget state only)
-
-**Enforcement:**
-- Linter rules enforce package imports
-- Code reviews check for consistent patterns
-- ADR-0004 documents the decision
-
-### Riverpod Providers
-=======
 projects, estimates, invoices, payments:
 read: request.auth != null
 create/update: role-based checks (admin/crew lead/crew)
 ✗ client cannot set invoice.paid / paidAt
->>>>>>> 39721126
 
 audit_logs:
 read: isAdmin(request.auth)
@@ -238,79 +170,9 @@
 
 Admins:
 
-<<<<<<< HEAD
-## Routing Strategy
-
-**Package:** GoRouter 16.2+
-
-### Route Configuration
-
-All routes are defined in `lib/app/router.dart` with:
-- Declarative route definitions
-- RBAC (Role-Based Access Control) guards
-- Deep linking support
-- Type-safe navigation
-
-### Route Guards
-
-Routes are protected based on user authentication and role:
-- **Public routes**: Login, password reset
-- **Authenticated routes**: Dashboard, timeclock, estimates
-- **Admin routes**: User management, settings (requires admin role)
-
-### Navigation Pattern
-
-```dart
-// Type-safe navigation
-context.go('/timeclock');
-context.push('/invoices/create');
-
-// With parameters
-context.go('/invoices/${invoice.id}');
-```
-
-### Web/Mobile Parity
-
-The same routing configuration works across:
-- Android
-- iOS  
-- Web (Flutter web at `/`)
-
-**Note:** The Next.js app in `webapp/` is deprecated. See `webapp/DEPRECATION_NOTICE.md`.
-
-## Design System
-
-**Location:** `lib/design/`
-
-### Theming
-
-Sierra Painting uses **Material Design 3** with light and dark themes.
-
-**Theme Configuration:**
-- Source: `lib/design/theme.dart` (canonical)
-- Exported via: `lib/design/design.dart`
-- Applied in: `lib/app/app.dart`
-
-**Key Features:**
-- WCAG 2.2 AA compliance (proper contrast ratios)
-- Minimum touch targets: 48x48dp (accessibility)
-- System theme detection (light/dark mode)
-- Consistent color scheme across platforms
-
-**Usage:**
-```dart
-import 'package:sierra_painting/design/design.dart';
-
-// Themes are automatically applied via MaterialApp
-// Access theme in widgets:
-final theme = Theme.of(context);
-final primaryColor = theme.colorScheme.primary;
-```
-=======
 Upload project images (<10MB)
 
 Upload invoice PDFs (<10MB)
->>>>>>> 39721126
 
 
 ---
@@ -629,54 +491,11 @@
 )
 ```
 
-<<<<<<< HEAD
-## Accessibility
-
-### Standards
-
-Sierra Painting follows **WCAG 2.2 Level AA** guidelines.
-
-### Implementation
-
-**Minimum Touch Targets:**
-- All interactive elements: 48x48dp minimum
-- Enforced in theme via `MaterialTapTargetSize.padded`
-- Buttons: `minimumSize: Size(88, 48)`
-
-**Text Scaling:**
-- All text uses relative sizes (em/rem equivalent)
-- Supports system font scaling up to 200%
-- TextTheme uses Material 3 type scale
-
-**Contrast Ratios:**
-- Primary text: 7:1 (AAA level)
-- Secondary text: 4.5:1 (AA level)
-- Verified in design tokens
-
-**Semantics:**
-- Critical widgets use `Semantics` wrapper
-- Images have semantic labels
-- Form fields have proper labels and hints
-
-### Testing
-
-```bash
-# Run with large text
-flutter run --dart-define=TEXT_SCALE_FACTOR=2.0
-
-# Check semantics in DevTools
-flutter run --profile
-# Open DevTools → Widget Inspector → Enable "Show Semantics"
-```
-
-## Testing Strategy
-=======
 **Performance Characteristics:**
 - Only builds visible items (typically 10-20 on screen)
 - Automatic item recycling
 - Smooth 60fps scrolling
 - Low memory footprint
->>>>>>> 39721126
 
 **Also Available:** `PaginatedGridView` for grid-based layouts with the same pagination features.
 
@@ -717,69 +536,6 @@
 - Max disk cache: 1000x1000 pixels for regular images, 200x200 for avatars
 - Fade animations: 200ms in, 100ms out
 
-<<<<<<< HEAD
-## Performance Budgets
-
-### Web Bundle Size
-
-**Target:** ≤ 600KB initial bundle (gzipped)
-
-**Monitoring:**
-```bash
-flutter build web --analyze-size
-# Check build/web-report.json
-```
-
-**Strategies:**
-- Tree shaking (automatic in release builds)
-- Code splitting by route
-- Lazy loading of features
-- Minification enabled
-
-### Asset Budget
-
-**Total Assets:** ≤ 5MB
-
-**Per-Image Limits:**
-- Maximum size: 300KB
-- Preferred format: WebP
-- Use `cacheWidth`/`cacheHeight` to decode at display size
-
-**Asset Optimization:**
-```bash
-# Compress images
-imagemagick convert input.png -quality 85 output.webp
-
-# SVG optimization
-svgo --multipass --pretty input.svg
-```
-
-### Build Performance
-
-**Target Times:**
-- `flutter build web`: ≤ 2 minutes
-- `flutter build apk`: ≤ 3 minutes
-- `flutter build ios`: ≤ 4 minutes
-
-**CI Gates:**
-- Must complete in CI timeout (10 minutes)
-- Size regression checks on PR
-- Performance metrics tracked per commit
-
-### Runtime Performance
-
-**Frame Budget:**
-- 60 FPS (16.67ms per frame)
-- No jank on lists with 100+ items
-- Smooth animations (no dropped frames)
-
-**Startup Time:**
-- Cold start: ≤ 2 seconds
-- Warm start: ≤ 1 second
-- Time to interactive: ≤ 3 seconds
-
-## Security Considerations
-=======
 **Integration with Lists:**
 Both `PaginatedListView` and `CachedImage` work seamlessly together for optimal performance in image-heavy lists:
 
@@ -796,7 +552,6 @@
   onLoadMore: () => projectRepository.fetchProjects(),
 )
 ```
->>>>>>> 39721126
 
 This combination ensures:
 - Only visible images are loaded and cached
